--- conflicted
+++ resolved
@@ -1576,14 +1576,11 @@
         '_refs.trunc_divide',
         '_refs.vsplit',
         '_refs.vstack',
-<<<<<<< HEAD
-        '_refs.unflatten',
-=======
         '_refs.linalg.matrix_norm',
         '_refs.linalg.norm',
         '_refs.linalg.svd',
         '_refs.linalg.svdvals',
->>>>>>> ac66425b
+        '_refs.unflatten',
         # ref implementation missing kwargs
         '_refs.empty',  # missing "pin_memory"
         '_refs.empty_like',  # missing "layout"
