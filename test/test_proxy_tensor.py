# Owner(s): ["module: ProxyTensor"]

from torch.testing._internal.common_utils import TestCase, run_tests
import torch
import unittest
import warnings
import torch.nn.utils._stateless as stateless
from collections.abc import Iterable
from torch.testing._internal.common_device_type import instantiate_device_type_tests
from torch.testing._internal.common_methods_invocations import DecorateInfo
from torch.testing._internal.common_methods_invocations import op_db, wrapper_set_seed
from torch._subclasses.fake_tensor import DynamicOutputShapeException

from torch._decomp import decomposition_table
from torch.testing._internal.common_device_type import ops
from torch.fx.experimental.proxy_tensor import make_fx, DecompositionInterpreter
from torch.utils._pytree import tree_map
import re

aten = torch.ops.aten

try:
    import sympy  # noqa: F401
    HAS_SYMPY = True
except ImportError:
    HAS_SYMPY = False
skipIfNoSympy = unittest.skipIf(not HAS_SYMPY, "no sympy")


def process_failures():
    """
    Takes file containing failures like

    FAILED test/test_proxy_tensor.py::TestProxyTensorOpInfoCPU::test_make_fx_symbolic_exhaustive___getitem___cpu_float32 - RuntimeError: aten.size.default - couldn't find symbolic meta function/decomposition  # noqa: B950

    and processes them into a list of opinfo xfails
    """
    f = open('pytest_failures')
    failures = f.readlines()
    failures = [i.strip() for i in failures]

    def process_failure_string(s, matcher):
        out = re.search(matcher, s)
        return out.groups()

    SYMBOLIC_TRACE_MATCH = r'exhaustive_(.*)_cpu.*: (.*)'
    failures = [process_failure_string(s, SYMBOLIC_TRACE_MATCH) for s in failures]

    def create_normalized_name(op):
        if op.variant_test_name == '':
            s = op.name
        else:
            s = f"{op.name}.{op.variant_test_name}"
        return s.replace('.', '_')

    remap_opinfo = {create_normalized_name(op): (op.name, op.variant_test_name) for op in op_db}

    print("symbolic_tensor_failures = {")
    for failure, reason in failures:
        print(f"    xfail{remap_opinfo[failure]},  # {reason}")
    print("}")


# Copied from functorch
def xfail(op_name, variant_name='', *, device_type=None, dtypes=None):
    return (op_name, variant_name, device_type, dtypes, True)


def skip(op_name, variant_name='', *, device_type=None, dtypes=None):
    return (op_name, variant_name, device_type, dtypes, False)


def skipOps(test_case_name, base_test_name, to_skip):
    all_opinfos = op_db
    for xfail in to_skip:
        op_name, variant_name, device_type, dtypes, expected_failure = xfail
        matching_opinfos = [o for o in all_opinfos
                            if o.name == op_name and o.variant_test_name == variant_name]
        assert len(matching_opinfos) >= 1, f"Couldn't find OpInfo for {xfail}"
        for opinfo in matching_opinfos:
            decorators = list(opinfo.decorators)
            if expected_failure:
                decorator = DecorateInfo(unittest.expectedFailure,
                                         test_case_name, base_test_name,
                                         device_type=device_type, dtypes=dtypes)
                decorators.append(decorator)
            else:
                decorator = DecorateInfo(unittest.skip("Skipped!"),
                                         test_case_name, base_test_name,
                                         device_type=device_type, dtypes=dtypes)
                decorators.append(decorator)
            opinfo.decorators = tuple(decorators)

    # This decorator doesn't modify fn in any way
    def wrapped(fn):
        return fn
    return wrapped


USE_TORCHVISION = False
try:
    import torchvision
    USE_TORCHVISION = True
except ImportError:
    warnings.warn("Couldn't import torchvision. Some of our tests use it, try "
                  "to install it with commands from pytorch.org, post-fixed with "
                  "`--no-deps` to avoid overwriting the pytorch installation",
                  UserWarning)


def _create_new_input(x):
    if not isinstance(x, torch.Tensor):
        return x
    if x.dtype != torch.float:
        return x + 1
    if x.is_leaf:
        return torch.rand_like(x, requires_grad=True)
    else:
        return torch.rand_like(x)

class TestProxyTensor(TestCase):
    def _test(self, f, inps):
        fx_f = make_fx(f)(*inps)
        new_inps = tree_map(_create_new_input, inps)
        self.assertEqual(fx_f(*new_inps), f(*new_inps))

    def test_make_fx_simple(self, device):
        def f(x):
            return torch.sin(x)
        self._test(f, (torch.randn(3),))

    def test_scalar_device(self, device):
        def f(a, b):
            return a + b
        self._test(f, [torch.randn(3, device=device), torch.tensor(5)])

    @unittest.skipIf(not USE_TORCHVISION, "test requires torchvision")
    def test_resnet18_backward_trace(self, device):
        mod = torchvision.models.resnet18()

        def f(x):
            for a in mod.parameters():
                a.grad = None
            out = mod(x)
            out.sum().backward()
            return [a.grad for a in mod.parameters()]

        inp = torch.randn(3, 3, 250, 250, requires_grad=True)
        self._test(f, [inp])

    def test_proxy_tensor(self):
        def f_grad(x):
            val = x.cos().cos().sum()
            return torch.autograd.grad(val, x)

        def f_backward(x):
            val = x.cos().cos().sum()
            val.backward()
            return x.grad

        for f in [f_grad, f_backward]:
            self._test(f, [torch.randn(3, requires_grad=True)])

    def test_inplace_metadata(self):
        def f(x):
            x = x.clone()
            x.unsqueeze_(-1)
            assert x.shape[-1] == 1
            return x

        self._test(f, [torch.randn(5)])

    def test_mode_tracing_factory_function(self):
        def f(x):
            return x + torch.randn(x.shape)

        # default behavior should trace factory functions
        traced = make_fx(f)(torch.randn(3))
        self.assertTrue(
            any(
                node.target == aten.randn.default
                for node in traced.graph.nodes
            )
        )

    def test_mode_tracing_factory_function_no_factory_function(self):
        def f(x):
            return x + torch.randn(x.shape)
        # setting the flag to false should not trace factory functions
        traced = make_fx(f, trace_factory_functions=False)(torch.randn(3))
        self.assertFalse(
            any(
                node.target == aten.randn.default
                for node in traced.graph.nodes
            )
        )

    def test_make_fx_overloads(self):
        def f(x):
            return x.cos() + torch.randn(x.shape)

        traced = make_fx(f)(torch.randn(3))

        self.assertTrue(all([isinstance(node.target, torch._ops.OpOverload)
                             for node in traced.graph.nodes if node.op == 'call_function']))

    def test_tensor_constants(self):
        def f():
            val = torch.tensor(float('inf'))
            return torch.full((100, 100), val)

        self._test(f, [])

    def test_constant_proxy_tensor(self):
        from torch.fx.experimental.proxy_tensor import make_fx

        def f():
            val = torch.tensor(float('inf'))
            return torch.full((100, 100), val)

        g = make_fx(f)()
        self.assertEqual(g(), f())

    def test_constant_proxy_tensor_mut(self):
        from torch.fx.experimental.proxy_tensor import make_fx

        def f():
            val = torch.tensor(float(1))
            val.add_(2)
            return torch.full((100, 100), val)

        g = make_fx(f)()
        self.assertEqual(g(), f())
        # In case we mutated shared state in the g graph!
        self.assertEqual(g(), f())

        g = make_fx(f, tracing_mode="fake")()
        self.assertEqual(g(), f())
        # In case we mutated shared state in the g graph!
        self.assertEqual(g(), f())

    def test_use_fake_and_tensor(self):
        def f(x, y):
            z = torch.tensor([2.0, 3.0])
            return x + y + z

        g = make_fx(f, tracing_mode="fake")(torch.randn(2), torch.randn(2))
        x, y = torch.randn(2), torch.randn(2)
        self.assertEqual(g(x, y), f(x, y))

    def test_decomposition_interpreter(self):
        def fn(x):
            return torch.nn.functional.silu(x)

        x = torch.rand((4, 4))
        fx_module = make_fx(fn, decomposition_table=None)(x)

        found_silu = False
        for n in fx_module.graph.nodes:
            if n.target == torch.ops.aten.silu or n.target == torch.ops.aten.silu.default:
                found_silu = True

        self.assertTrue(found_silu)

        new_graph = torch.fx.Graph()
        silu_decomp_table = {torch.ops.aten.silu.default: decomposition_table[torch.ops.aten.silu.default]}
        DecompositionInterpreter(
            fx_module,
            new_graph=new_graph,
            decomposition_table=silu_decomp_table,
        ).run(x)

        decomposed_module = torch.fx.GraphModule(fx_module, new_graph)

        for n in decomposed_module.graph.nodes:
            self.assertTrue(n.target != torch.ops.aten.silu)
            self.assertTrue(n.target != torch.ops.aten.silu.default)

        self.assertEqual(fx_module(x), decomposed_module(x))

    def test_make_fx_model_fwd_bwd(self, device):
        class Foo(torch.nn.Module):
            def __init__(self):
                super().__init__()
                self.linear = torch.nn.Linear(5, 5)

            def forward(self, x):
                return self.linear(x).relu()

        model = Foo()

        def f(x, params):
            out = stateless.functional_call(model, params, x).sum()
            out.backward()
            return list(params.values())
        input = torch.randn(3, 5, requires_grad=True)
        params = dict(model.named_parameters())
        fx_f = make_fx(f)(input, params)
        # fx may change the order of parameters in list, so using set() to compare
        self.assertTrue(
            torch.allclose(fx_f(input, params)[0], f(input, params)[0])
            or
            torch.allclose(fx_f(input, params)[0], f(input, params)[1])
        )
        self.assertTrue(
            torch.allclose(fx_f(input, params)[1], f(input, params)[0])
            or
            torch.allclose(fx_f(input, params)[1], f(input, params)[1])
        )

    def test_make_fx_model_fwd_bwd_wgtupdate(self, device):
        class Foo(torch.nn.Module):
            def __init__(self):
                super().__init__()
                self.linear = torch.nn.Linear(5, 5)

            def forward(self, x):
                return self.linear(x).relu()

        model = Foo()

        def f(args, params, buffers):
            if not isinstance(args, Iterable):
                args = [args]
            params_and_buffers = {**params, **buffers}
            out = stateless.functional_call(model, params_and_buffers, args)
            out.sum().backward()
            return [p - 1e-4 * p.grad for p in params.values()]

        input = torch.randn(3, 5, requires_grad=True)
        params = dict(model.named_parameters())
        buffers = dict(model.named_buffers())
        fx_f = make_fx(f)(input, params, buffers)
        # fx may change the order of parameters in list, so using set() to compare
        # also there is a numerical difference in results so changing atol from 1e-08 to 1e-03
        self.assertTrue(
            torch.allclose(fx_f(input, params, buffers)[0], f(input, params, buffers)[0], atol=1e-03)
            or
            torch.allclose(fx_f(input, params, buffers)[0], f(input, params, buffers)[1], atol=1e-03)
        )
        self.assertTrue(
            torch.allclose(fx_f(input, params, buffers)[1], f(input, params, buffers)[0], atol=1e-03)
            or
            torch.allclose(fx_f(input, params, buffers)[1], f(input, params, buffers)[1], atol=1e-03)
        )

# TODO: Need to test the guards themselves specifically as well
@skipIfNoSympy
class TestSymbolicTracing(TestCase):
    def _test_dynamic(self, fn, trace_inputs, test_inputs):
        """
        Tests fn traced with trace_inputs against test_inputs
        Also returns shape env
        """
        trace_inputs = [torch.randn(shape) for shape in trace_inputs]
        traced_f = make_fx(fn, tracing_mode="symbolic")(*trace_inputs)
        for input in test_inputs:
            input = [torch.randn(shape) for shape in input]
            self.assertEqual(traced_f(*input), fn(*input))
        return traced_f.shape_env


    def test_unary(self):
        def f(x):
            assert x.shape[0] < 20
            return x.cos()
        test_inputs = []
        test_inputs.append([(2, 5)])
        test_inputs.append([(6, 8)])
        shape_env = self._test_dynamic(f, [(3, 4)], test_inputs)
        self.assertTrue(shape_env.evaluate_guards_for_args(torch.randn(4, 5)))
        self.assertFalse(shape_env.evaluate_guards_for_args(torch.randn(25, 5)))
        assert len(shape_env.guards) == 1

    def test_binary_broadcast(self):
        def f(a, b):
            c = a * b
            return c

        test_inputs = []
        test_inputs.append([(1, 5), (3, 1)])
        test_inputs.append([(1, 4), (4, 1)])
        shape_env = self._test_dynamic(f, [(1, 2), (3, 1)], test_inputs)
        assert len(shape_env.guards) == 0

    def test_cat(self):
        def f(a, b):
            val = torch.mul(a, b)
            out = torch.cat([val, val])
            if out.shape[0] * out.shape[1] > 20:
                out = out.cos()
            return out

        test_inputs = []
        test_inputs.append([(1, 5), (6, 1)])
        test_inputs.append([(1, 4), (3, 1)])
        shape_env = self._test_dynamic(f, [(1, 6), (8, 1)], test_inputs)
        self.assertTrue(shape_env.evaluate_guards_for_args(torch.randn(1, 10), torch.randn(6, 1)))
        self.assertFalse(shape_env.evaluate_guards_for_args(torch.randn(1, 2), torch.randn(4, 1)))
        assert len(shape_env.guards) == 1

make_fx_failures = {
    # unknown
    xfail('allclose'),
    xfail('equal'),
    xfail('linalg.eigvals'),
    xfail('nn.functional.max_pool1d', device_type='cpu'),
    # empty
    skip('new_empty'),
    skip('empty_like'),
    skip('empty'),
    # flaky
    skip('linalg.lstsq', 'grad_oriented'),
    skip('nn.functional.max_unpool1d', '', device_type='cpu'),
    skip('nn.functional.max_unpool2d', '', device_type='cpu'),
    skip('nn.functional.max_unpool3d', '', device_type='cpu'),
    skip('linalg.lstsq'),  # flaky, probably just a precision issue

    # data-dependent control flow
    xfail('cov'),
    xfail('istft'),
    xfail('nanquantile'),
    xfail('nn.functional.gaussian_nll_loss'),
    xfail('quantile'),
    xfail('tensor_split'),
    xfail('corrcoef'),

    # Seems like it's creating a sparse tensor that isn't captured by tensor.is_sparse
    xfail('sparse.sampled_addmm'),

    # ???
    xfail('nn.functional.ctc_loss'),
    # Sparse tensors are not supported with faketensors for now
    xfail('to_sparse'),
    # segfaults
    skip('block_diag'),
}

fake_tensor_failures = {
    # Needs complex-value support
    xfail('polar'),
    xfail('complex'),
    xfail('linalg.eig'),
    # FakeTensor fallback doesn't work
    xfail('segment_reduce', 'lengths'),
    xfail('multinomial'),
    xfail('mvlgamma', 'mvlgamma_p_1'),
    xfail('mvlgamma', 'mvlgamma_p_3'),
    xfail('mvlgamma', 'mvlgamma_p_5'),
    xfail('cholesky'),
    xfail('cholesky_inverse'),
    # ASAN failures due to divide by 0
    skip('nn.functional.nll_loss'),
}

symbolic_tensor_failures = {
    xfail('__getitem__', ''),  # aten.size.default - couldn't find symbolic meta function/decomposition
    xfail('__rmatmul__', ''),  # aten.new_empty.default - couldn't find symbolic meta function/decomposition
    xfail('__rpow__', ''),  # aten._to_copy.default - couldn't find symbolic meta function/decomposition
    xfail('_masked.amax', ''),  # aten._to_copy.default - couldn't find symbolic meta function/decomposition
    xfail('_masked.amin', ''),  # aten._to_copy.default - couldn't find symbolic meta function/decomposition
    xfail('_masked.argmax', ''),  # aten.argmax.default - couldn't find symbolic meta function/decomposition
    xfail('_masked.argmin', ''),  # aten.argmin.default - couldn't find symbolic meta function/decomposition
    xfail('_masked.cumprod', ''),  # aten._to_copy.default - couldn't find symbolic meta function/decomposition
    xfail('_masked.cumsum', ''),  # aten._to_copy.default - couldn't find symbolic meta function/decomposition
    xfail('_masked.log_softmax', ''),  # aten._to_copy.default - couldn't find symbolic meta function/decomposition
    xfail('_masked.logaddexp', ''),  # aten.logaddexp.default - couldn't find symbolic meta function/decomposition
    xfail('_masked.logsumexp', ''),  # Tensors of type TensorImpl do not have numel
    xfail('_masked.mean', ''),  # ones() received an invalid combination of arguments - got (torch.Size, device=torch.device, ...
    xfail('_masked.median', ''),  # aten.nanmedian.dim - couldn't find symbolic meta function/decomposition
    xfail('_masked.norm', ''),  # aten.linalg_vector_norm.default - couldn't find symbolic meta function/decomposition
    xfail('_masked.normalize', ''),  # aten.linalg_vector_norm.default - couldn't find symbolic meta function/decomposition
    xfail('_masked.prod', ''),  # aten._to_copy.default - couldn't find symbolic meta function/decomposition
    xfail('_masked.softmax', ''),  # aten._to_copy.default - couldn't find symbolic meta function/decomposition
    xfail('_masked.softmin', ''),  # aten._to_copy.default - couldn't find symbolic meta function/decomposition
    xfail('_masked.std', ''),  # ones() received an invalid combination of arguments - got (torch.Size, device=torch.device, d...
    xfail('_masked.sum', ''),  # aten._to_copy.default - couldn't find symbolic meta function/decomposition
    xfail('_masked.var', ''),  # ones() received an invalid combination of arguments - got (torch.Size, device=torch.device, d...
    xfail('addbmm', ''),  # aten.addbmm.default - couldn't find symbolic meta function/decomposition
    xfail('addmm', ''),  # aten.mm.default - couldn't find symbolic meta function/decomposition
    xfail('addmm', 'decomposed'),  # aten.mm.default - couldn't find symbolic meta function/decomposition
    xfail('addmv', ''),  # aten.addmv.default - couldn't find symbolic meta function/decomposition
    xfail('addr', ''),  # aten.size.default - couldn't find symbolic meta function/decomposition
    xfail('all', ''),  # Unexpected type <class 'torch.SymIntNodeImpl'> when computing elementwise type promotion!
    xfail('aminmax', ''),  # aten.aminmax.default - couldn't find symbolic meta function/decomposition
    xfail('argmax', ''),  # aten.argmax.default - couldn't find symbolic meta function/decomposition
    xfail('argmin', ''),  # aten.argmin.default - couldn't find symbolic meta function/decomposition
    xfail('argsort', ''),  # aten.sort.default - couldn't find symbolic meta function/decomposition
    xfail('argwhere', ''),  # aten.nonzero.default - couldn't find symbolic meta function/decomposition
    xfail('as_strided', ''),  # aten.as_strided.default - couldn't find symbolic meta function/decomposition
    xfail('as_strided_scatter', ''),  # aten.as_strided_scatter.default - couldn't find symbolic meta function/decomposition
    xfail('baddbmm', ''),  # aten.baddbmm.default - couldn't find symbolic meta function/decomposition
    xfail('bernoulli', ''),  # aten.bernoulli.default - couldn't find symbolic meta function/decomposition
    xfail('bfloat16', ''),  # aten._to_copy.default - couldn't find symbolic meta function/decomposition
    xfail('bmm', ''),  # aten.bmm.default - couldn't find symbolic meta function/decomposition
    xfail('bool', ''),  # aten._to_copy.default - couldn't find symbolic meta function/decomposition
    xfail('broadcast_tensors', ''),  # aten.size.default - couldn't find symbolic meta function/decomposition
    xfail('bucketize', ''),  # aten.bucketize.Tensor - couldn't find symbolic meta function/decomposition
    xfail('byte', ''),  # aten._to_copy.default - couldn't find symbolic meta function/decomposition
    xfail('cartesian_prod', ''),  # Tensors of type TensorImpl do not have numel
    xfail('cdist', ''),  # aten.size.default - couldn't find symbolic meta function/decomposition
    xfail('chalf', ''),  # aten._to_copy.default - couldn't find symbolic meta function/decomposition
    xfail('char', ''),  # aten._to_copy.default - couldn't find symbolic meta function/decomposition
    xfail('cholesky_solve', ''),  # Could not run 'aten::_cholesky_solve_helper' with arguments from the 'Meta' back...
    xfail('chunk', ''),  # aten.size.default - couldn't find symbolic meta function/decomposition
    xfail('clamp_max', ''),  # Received type <class 'NoneType'> that is neither a tensor or a number!
    xfail('clone', ''),  # aten.clone.default - couldn't find symbolic meta function/decomposition
    xfail('column_stack', ''),  # Tensors of type TensorImpl do not have numel
    xfail('constant_pad_nd', ''),  # aten.fill.Scalar - couldn't find symbolic meta function/decomposition
    xfail('count_nonzero', ''),  # Could not run 'aten::count_nonzero.dim_IntList' with arguments from the 'Meta' ba...
    xfail('cross', ''),  # aten.linalg_cross.default - couldn't find symbolic meta function/decomposition
    xfail('cummax', ''),  # aten.cummax.default - couldn't find symbolic meta function/decomposition
    xfail('cummin', ''),  # aten.cummin.default - couldn't find symbolic meta function/decomposition
    xfail('cumprod', ''),  # aten.cumprod.default - couldn't find symbolic meta function/decomposition
    xfail('cumsum', ''),  # aten.cumsum.default - couldn't find symbolic meta function/decomposition
    xfail('cumulative_trapezoid', ''),  # aten.slice.Tensor - couldn't find symbolic meta function/decomposition
    xfail('deg2rad', ''),  # aten.deg2rad.default - couldn't find symbolic meta function/decomposition
    xfail('diag_embed', ''),  # aten.diag_embed.default - couldn't find symbolic meta function/decomposition
    xfail('diagflat', ''),  # Tensors of type TensorImpl do not have numel
    xfail('diagonal', ''),  # aten.diagonal.default - couldn't find symbolic meta function/decomposition
    xfail('diagonal_scatter', ''),  # aten.diagonal_scatter.default - couldn't find symbolic meta function/decomposition
    xfail('diff', ''),  # aten.empty_like.default - couldn't find symbolic meta function/decomposition
    xfail('dist', ''),  # aten.dist.default - couldn't find symbolic meta function/decomposition
    xfail('double', ''),  # aten._to_copy.default - couldn't find symbolic meta function/decomposition
    xfail('dsplit', ''),  # aten.slice.Tensor - couldn't find symbolic meta function/decomposition
    xfail('eig', ''),  # aten.eig.default - couldn't find symbolic meta function/decomposition
    xfail('einsum', ''),  # aten.size.default - couldn't find symbolic meta function/decomposition
    xfail('expand_as', ''),  # aten.size.default - couldn't find symbolic meta function/decomposition
    xfail('fft.fft2', ''),  # aten.size.default - couldn't find symbolic meta function/decomposition
    xfail('fft.fft', ''),  # aten.size.default - couldn't find symbolic meta function/decomposition
    xfail('fft.fftn', ''),  # aten.size.default - couldn't find symbolic meta function/decomposition
    xfail('fft.fftshift', ''),  # aten.size.default - couldn't find symbolic meta function/decomposition
    xfail('fft.hfft2', ''),  # aten.size.default - couldn't find symbolic meta function/decomposition
    xfail('fft.hfft', ''),  # aten._to_copy.default - couldn't find symbolic meta function/decomposition
    xfail('fft.hfftn', ''),  # aten.size.default - couldn't find symbolic meta function/decomposition
    xfail('fft.ifft2', ''),  # aten.size.default - couldn't find symbolic meta function/decomposition
    xfail('fft.ifft', ''),  # aten.size.default - couldn't find symbolic meta function/decomposition
    xfail('fft.ifftn', ''),  # aten.size.default - couldn't find symbolic meta function/decomposition
    xfail('fft.ifftshift', ''),  # aten.size.default - couldn't find symbolic meta function/decomposition
    xfail('fft.ihfft2', ''),  # aten.size.default - couldn't find symbolic meta function/decomposition
    xfail('fft.ihfft', ''),  # aten.size.default - couldn't find symbolic meta function/decomposition
    xfail('fft.ihfftn', ''),  # aten.size.default - couldn't find symbolic meta function/decomposition
    xfail('fft.irfft2', ''),  # aten.size.default - couldn't find symbolic meta function/decomposition
    xfail('fft.irfft', ''),  # aten._to_copy.default - couldn't find symbolic meta function/decomposition
    xfail('fft.irfftn', ''),  # aten.size.default - couldn't find symbolic meta function/decomposition
    xfail('fft.rfft2', ''),  # aten.size.default - couldn't find symbolic meta function/decomposition
    xfail('fft.rfft', ''),  # aten.size.default - couldn't find symbolic meta function/decomposition
    xfail('fft.rfftn', ''),  # aten.size.default - couldn't find symbolic meta function/decomposition
    xfail('fill', ''),  # The underlying op of 'aten.stride' has no overload name '_schema'
    xfail('flatten', ''),  # aten.size.default - couldn't find symbolic meta function/decomposition
    xfail('float', ''),  # aten._to_copy.default - couldn't find symbolic meta function/decomposition
    xfail('float_power', ''),  # aten._to_copy.default - couldn't find symbolic meta function/decomposition
    xfail('frexp', ''),  # aten.frexp.Tensor - couldn't find symbolic meta function/decomposition
    xfail('full_like', ''),  # aten.full_like.default - couldn't find symbolic meta function/decomposition
    xfail('gather', ''),  # aten.gather.default - couldn't find symbolic meta function/decomposition
    xfail('geqrf', ''),  # aten.geqrf.default - couldn't find symbolic meta function/decomposition
    xfail('gradient', ''),  # aten.size.default - couldn't find symbolic meta function/decomposition
    xfail('half', ''),  # aten._to_copy.default - couldn't find symbolic meta function/decomposition
    xfail('histc', ''),  # Could not run 'aten::histc' with arguments from the 'Meta' backend. This could be because...
    xfail('histogram', ''),  # Could not run 'aten::histogram.bin_ct' with arguments from the 'Meta' backend. This c...
    xfail('histogramdd', ''),  # aten._histogramdd_bin_edges.default - couldn't find symbolic meta function/decomposition
    xfail('hsplit', ''),  # aten.size.default - couldn't find symbolic meta function/decomposition
    xfail('hstack', ''),  # Tensors of type TensorImpl do not have numel
    xfail('i0', ''),  # aten.i0.default - couldn't find symbolic meta function/decomposition
    xfail('index_add', ''),  # Float
    xfail('index_copy', ''),  # Expected a long tensor for index, but got Float
    xfail('index_fill', ''),  # aten.index_fill.int_Scalar - couldn't find symbolic meta function/decomposition
    xfail('index_put', ''),  # aten.index_put.default - couldn't find symbolic meta function/decomposition
    xfail('index_reduce', ''),  # Float
    xfail('index_select', ''),  # Tensors of type TensorImpl do not have numel
    xfail('inner', ''),  # aten.size.default - couldn't find symbolic meta function/decomposition
    xfail('int', ''),  # aten._to_copy.default - couldn't find symbolic meta function/decomposition
    xfail('inverse', ''),  # Tensors of type TensorImpl do not have numel
    xfail('isclose', ''),  # The underlying op of 'aten.stride' has no overload name '_schema'
    xfail('isin', ''),  # aten.isin.Tensor_Tensor - couldn't find symbolic meta function/decomposition
    xfail('isreal', ''),  # aten.empty_like.default - couldn't find symbolic meta function/decomposition
    xfail('kron', ''),  # aten.size.default - couldn't find symbolic meta function/decomposition
    xfail('kthvalue', ''),  # aten.kthvalue.default - couldn't find symbolic meta function/decomposition
    xfail('lerp', ''),  # aten.lerp.Scalar - couldn't find symbolic meta function/decomposition
    xfail('linalg.cholesky', ''),  # aten.linalg_cholesky_ex.default - couldn't find symbolic meta function/decomposition
    xfail('linalg.cholesky_ex', ''),  # aten.linalg_cholesky_ex.default - couldn't find symbolic meta function/decomposition
    xfail('linalg.cond', ''),  # Tensors of type TensorImpl do not have numel
    xfail('linalg.cross', ''),  # aten.linalg_cross.default - couldn't find symbolic meta function/decomposition
    xfail('linalg.det', ''),  # aten._linalg_det.default - couldn't find symbolic meta function/decomposition
    xfail('linalg.eigh', ''),  # aten._linalg_eigh.default - couldn't find symbolic meta function/decomposition
    xfail('linalg.eigvalsh', ''),  # aten._linalg_eigh.default - couldn't find symbolic meta function/decomposition
    xfail('linalg.householder_product', ''),  # aten.linalg_householder_product.default - couldn't find symbolic meta funct...
    xfail('linalg.inv', ''),  # aten.linalg_inv_ex.default - couldn't find symbolic meta function/decomposition
    xfail('linalg.inv_ex', ''),  # aten.linalg_inv_ex.default - couldn't find symbolic meta function/decomposition
    xfail('linalg.ldl_factor', ''),  # aten.linalg_ldl_factor_ex.default - couldn't find symbolic meta function/decomposition
    xfail('linalg.ldl_factor_ex', ''),  # aten.linalg_ldl_factor_ex.default - couldn't find symbolic meta function/decompos...
    xfail('linalg.ldl_solve', ''),  # aten.linalg_ldl_solve.default - couldn't find symbolic meta function/decomposition
    xfail('linalg.lu', ''),  # aten.linalg_lu.default - couldn't find symbolic meta function/decomposition
    xfail('linalg.lu_factor', ''),  # aten.linalg_lu_factor_ex.default - couldn't find symbolic meta function/decomposition
    xfail('linalg.lu_factor_ex', ''),  # aten.linalg_lu_factor_ex.default - couldn't find symbolic meta function/decomposition
    xfail('linalg.lu_solve', ''),  # aten.linalg_lu_solve.default - couldn't find symbolic meta function/decomposition
    xfail('linalg.matrix_power'),  # RuntimeError: Trying to call aten.size on a tensor with symbolic shape
    xfail('linalg.matrix_norm', ''),  # aten.linalg_vector_norm.default - couldn't find symbolic meta function/decomposition
    xfail('linalg.matrix_rank', ''),  # aten.size.default - couldn't find symbolic meta function/decomposition
    xfail('linalg.matrix_rank', 'hermitian'),  # aten.size.default - couldn't find symbolic meta function/decomposition
    xfail('linalg.multi_dot', ''),  # aten.size.default - couldn't find symbolic meta function/decomposition
    xfail('norm', 'fro'),  # TensorImpl do not have numel
    xfail('norm', 'inf'),  # TensorImpl do not have numel
    xfail('linalg.norm', ''),  # TensorImpl do not have numel
    xfail('linalg.norm', 'subgradients_at_zero'),  # TensorImpl do not have numel
    xfail('linalg.pinv', ''),  # aten.linalg_pinv.atol_rtol_tensor - couldn't find symbolic meta function/decomposition
    xfail('linalg.pinv', 'singular'),  # aten.linalg_cholesky_ex.default - couldn't find symbolic meta function/decomposition
    xfail('linalg.pinv', 'hermitian'),  # aten.linalg_pinv.atol_rtol_tensor - couldn't find symbolic meta function/decompo...
    xfail('linalg.qr', ''),  # aten.linalg_qr.default - couldn't find symbolic meta function/decomposition
    xfail('linalg.slogdet', ''),  # aten._linalg_slogdet.default - couldn't find symbolic meta function/decomposition
    xfail('linalg.solve', ''),  # aten._linalg_solve_ex.default - couldn't find symbolic meta function/decomposition
    xfail('linalg.solve_ex', ''),  # aten._linalg_solve_ex.default - couldn't find symbolic meta function/decomposition
    xfail('linalg.solve_triangular', ''),  # aten.linalg_solve_triangular.default - couldn't find symbolic meta function/de...
    xfail('linalg.svd', ''),  # aten._linalg_svd.default - couldn't find symbolic meta function/decomposition
    xfail('linalg.svdvals', ''),  # aten._linalg_svd.default - couldn't find symbolic meta function/decomposition
    xfail('linalg.tensorinv', ''),  # aten.size.default - couldn't find symbolic meta function/decomposition
    xfail('linalg.tensorsolve', ''),  # aten.size.default - couldn't find symbolic meta function/decomposition
    xfail('linalg.vander', ''),  # aten.size.default - couldn't find symbolic meta function/decomposition
    xfail('linalg.vecdot', ''),  # Could not run 'aten::vdot' with arguments from the 'Meta' backend. This could be ...
    xfail('linalg.vector_norm', ''),  # TensorImpl do not have numel
    xfail('log_softmax', 'dtype'),  # aten._to_copy.default - couldn't find symbolic meta function/decomposition
    xfail('logaddexp2', ''),  # aten.logaddexp2.default - couldn't find symbolic meta function/decomposition
    xfail('logaddexp', ''),  # aten.logaddexp.default - couldn't find symbolic meta function/decomposition
    xfail('logcumsumexp', ''),  # aten.logcumsumexp.default - couldn't find symbolic meta function/decomposition
    xfail('logdet', ''),  # aten.size.default - couldn't find symbolic meta function/decomposition
    xfail('logsumexp', ''),  # Tensors of type TensorImpl do not have numel
    xfail('long', ''),  # aten._to_copy.default - couldn't find symbolic meta function/decomposition
    xfail('lu', ''),  # aten.linalg_lu_factor_ex.default - couldn't find symbolic meta function/decomposition
    xfail('lu_solve', ''),  # aten.linalg_lu_solve.default - couldn't find symbolic meta function/decomposition
    xfail('lu_unpack', ''),  # aten.lu_unpack.default - couldn't find symbolic meta function/decomposition
    xfail('masked_fill', ''),  # expected predicate to be bool, got torch.float32
    xfail('masked_scatter', ''),  # aten.masked_scatter.default - couldn't find symbolic meta function/decomposition
    xfail('masked_select', ''),  # aten.masked_select.default - couldn't find symbolic meta function/decomposition
    xfail('matmul', ''),  # aten.new_empty.default - couldn't find symbolic meta function/decomposition
    xfail('matrix_exp', ''),  # aten.linalg_matrix_exp.default - couldn't find symbolic meta function/decomposition
    xfail('max', 'reduction_with_dim'),  # aten.max.dim - couldn't find symbolic meta function/decomposition
    xfail('mean', ''),  # Unexpected type <class 'torch.SymIntNodeImpl'> when computing elementwise type promotion!
    xfail('median', ''),  # Could not run 'aten::median' with arguments from the 'Meta' backend. This could be becau...
    xfail('meshgrid', 'list_of_tensors'),  # Tensors of type TensorImpl do not have numel
    xfail('meshgrid', 'variadic_tensors'),  # Tensors of type TensorImpl do not have numel
    xfail('min', 'reduction_with_dim'),  # aten.min.dim - couldn't find symbolic meta function/decomposition
    xfail('mm', ''),  # aten.mm.default - couldn't find symbolic meta function/decomposition
    xfail('mode', ''),  # aten.mode.default - couldn't find symbolic meta function/decomposition
    xfail('msort', ''),  # aten.sort.default - couldn't find symbolic meta function/decomposition
    xfail('mv', ''),  # aten.mv.default - couldn't find symbolic meta function/decomposition
    xfail('nanmean', ''),  # The underlying op of 'aten.stride' has no overload name '_schema'
    xfail('narrow', ''),  # aten.size.default - couldn't find symbolic meta function/decomposition
<<<<<<< HEAD
    xfail('native_layer_norm', ''),  # Unexpected type <class 'torch.SymIntNodeImpl'> when computing elementwise type promot...
=======
    xfail('native_layer_norm', ''),  # Unexpected type <class 'torch.SymbolicIntNode'> when computing elementwise type promot...
    xfail('new_full', ''),
    xfail('new_ones', ''),
    xfail('new_zeros', ''),
>>>>>>> e0e3a985
    xfail('nn.functional.adaptive_avg_pool1d', ''),  # aten.size.default - couldn't find symbolic meta function/decomposition
    xfail('nn.functional.adaptive_avg_pool2d', ''),  # argument 'size' must be tuple of ints, but found element o...
    xfail('nn.functional.adaptive_avg_pool3d', ''),  # aten._adaptive_avg_pool3d.default - couldn't find symbolic meta func...
    xfail('nn.functional.adaptive_max_pool1d', ''),  # aten.size.default - couldn't find symbolic meta function/decomposition
    xfail('nn.functional.adaptive_max_pool2d', ''),  # aten.adaptive_max_pool2d.default - couldn't find symbolic meta funct...
    xfail('nn.functional.adaptive_max_pool3d', ''),  # argument 'output_size' (position 2) must be tupl...
    xfail('nn.functional.avg_pool1d', ''),  # aten.size.default - couldn't find symbolic meta function/decomposition
    xfail('nn.functional.avg_pool2d', ''),  # aten.avg_pool2d.default - couldn't find symbolic meta function/decomposition
    xfail('nn.functional.avg_pool3d', ''),  # aten.avg_pool3d.default - couldn't find symbolic meta function/decomposition
    xfail('nn.functional.batch_norm', ''),  # aten.size.default - couldn't find symbolic meta function/decomposition
    xfail('nn.functional.bilinear', ''),  # aten.size.default - couldn't find symbolic meta function/decomposition
    xfail('nn.functional.binary_cross_entropy', ''),  # aten.new_empty.default - couldn't find symbolic meta function/decom...
    xfail('nn.functional.binary_cross_entropy_with_logits', ''),  # aten.binary_cross_entropy_with_logits.default - couldn'...
    xfail('nn.functional.conv1d', ''),  # aten.convolution.default - couldn't find symbolic meta function/decomposition
    xfail('nn.functional.conv2d', ''),  # aten.convolution.default - couldn't find symbolic meta function/decomposition
    xfail('nn.functional.conv_transpose1d', ''),  # aten.convolution.default - couldn't find symbolic meta function/decompo...
    xfail('nn.functional.conv_transpose2d', ''),  # aten.convolution.default - couldn't find symbolic meta function/decompo...
    xfail('nn.functional.conv_transpose3d', ''),  # aten.convolution.default - couldn't find symbolic meta function/decompo...
    xfail('nn.functional.cosine_embedding_loss', ''),  # The underlying op of 'aten.stride' has no overload name '_schema'
    xfail('nn.functional.cosine_similarity', ''),  # aten.size.default - couldn't find symbolic meta function/decomposition
    xfail('nn.functional.cross_entropy', ''),  # aten.size.default - couldn't find symbolic meta function/decomposition
    xfail('nn.functional.dropout2d', ''),  # Tensors of type TensorImpl do not have numel
    xfail('nn.functional.dropout3d', ''),  # Tensors of type TensorImpl do not have numel
    xfail('nn.functional.dropout', ''),  # Tensors of type TensorImpl do not have numel
    xfail('nn.functional.embedding_bag', ''),  # aten._embedding_bag_forward_only.default - couldn't find symbolic meta fun...
    xfail('nn.functional.embedding', ''),  # argument 'size' must be tuple of ints, but found element of type tor...
    xfail('nn.functional.feature_alpha_dropout', 'with_train'),  # Tensors of type TensorImpl do not have numel
    xfail('nn.functional.fractional_max_pool2d', ''),  # argument 'size' must be tuple of ints, but found element of t...
    xfail('nn.functional.fractional_max_pool3d', ''),  # argument 'size' must be tuple of ints, but found element of t...
    xfail('nn.functional.glu', ''),  # aten.glu.default - couldn't find symbolic meta function/decomposition
    xfail('nn.functional.grid_sample', ''),  # aten.grid_sampler_2d.default - couldn't find symbolic meta function/decompos...
    xfail('nn.functional.group_norm', ''),  # 'torch._C.SymIntNodeImpl' and 'int'
    xfail('nn.functional.hardsigmoid', ''),  # Received type <class 'NoneType'> that is neither a tensor or a number!
    xfail('nn.functional.hardswish', ''),  # Received type <class 'NoneType'> that is neither a tensor or a number!
    xfail('nn.functional.hinge_embedding_loss', ''),  # aten.empty_like.default - couldn't find symbolic meta function/deco...
    xfail('nn.functional.huber_loss', ''),  # aten.size.default - couldn't find symbolic meta function/decomposition
    xfail('nn.functional.instance_norm', ''),  # aten.size.default - couldn't find symbolic meta function/decomposition
    xfail('nn.functional.interpolate', 'area'),  # aten.size.default - couldn't find symbolic meta function/decomposition
    xfail('nn.functional.interpolate', 'bicubic'),  # aten.upsample_bicubic2d.vec - couldn't find symbolic meta function/d...
    xfail('nn.functional.interpolate', 'bilinear'),  # aten.upsample_bilinear2d.vec - couldn't find symbolic meta function...
    xfail('nn.functional.interpolate', 'linear'),  # aten.upsample_linear1d.vec - couldn't find symbolic meta function/dec...
    xfail('nn.functional.interpolate', 'nearest'),  # aten.upsample_nearest1d.vec - couldn't find symbolic meta function/d...
    xfail('nn.functional.interpolate', 'trilinear'),  # aten.upsample_trilinear3d.vec - couldn't find symbolic meta functi...
    xfail('nn.functional.kl_div', ''),  # Unexpected type <class 'torch.SymIntNodeImpl'> when computing elementwise type pro...
    xfail('nn.functional.l1_loss', ''),  # aten.size.default - couldn't find symbolic meta function/decomposition
    xfail('nn.functional.layer_norm', ''),  # Unexpected type <class 'torch.SymIntNodeImpl'> when computing elementwise type...
    xfail('nn.functional.linear', ''),  # aten.mv.default - couldn't find symbolic meta function/decomposition
    xfail('nn.functional.local_response_norm', ''),  # Tensors of type TensorImpl do not have numel
    xfail('nn.functional.logsigmoid', ''),
    xfail('nn.functional.margin_ranking_loss', ''),  # The underlying op of 'aten.stride' has no overload name '_schema'
    xfail('nn.functional.max_pool2d', ''),  # aten.max_pool2d_with_indices.default - couldn't find symbolic meta function/d...
    xfail('nn.functional.max_pool3d', ''),  # aten.max_pool3d_with_indices.default - couldn't find symbolic meta function/d...
    xfail('nn.functional.max_unpool1d', 'grad'),  # aten.max_unpool2d.default - couldn't find symbolic meta function/decom...
    xfail('nn.functional.max_unpool2d', 'grad'),  # aten.max_unpool2d.default - couldn't find symbolic meta function/decom...
    xfail('nn.functional.max_unpool3d', 'grad'),  # aten.max_unpool3d.default - couldn't find symbolic meta function/decom...
    xfail('nn.functional.mse_loss', ''),  # aten.size.default - couldn't find symbolic meta function/decomposition
    xfail('nn.functional.multi_margin_loss', ''),  # Could not run 'aten::multi_margin_loss' with arguments from the...
    xfail('nn.functional.multilabel_margin_loss', ''),  # Could not run 'aten::multilabel_margin_loss_forward' with ...
    xfail('nn.functional.multilabel_soft_margin_loss', ''),  # aten.new_empty.default - couldn't find symbolic meta functio...
    xfail('nn.functional.normalize', ''),  # aten.size.default - couldn't find symbolic meta function/decomposition
    xfail('nn.functional.pad', 'circular'),  # aten.size.default - couldn't find symbolic meta function/decomposition
    xfail('nn.functional.pad', 'constant'),  # aten.fill.Scalar - couldn't find symbolic meta function/decomposition
    xfail('nn.functional.pad', 'reflect'),  # aten.reflection_pad1d.default - couldn't find symbolic meta function/decompo...
    xfail('nn.functional.pad', 'replicate'),  # aten.replication_pad1d.default - couldn't find symbolic meta function/deco...
    xfail('nn.functional.pairwise_distance', ''),  # TensorImpl does not have numel
    xfail('nn.functional.pdist', ''),  # Could not run 'aten::_pdist_forward' with arguments from the 'Meta' backend...
    xfail('nn.functional.pixel_shuffle', ''),  # aten.pixel_shuffle.default - couldn't find symbolic meta function/decompos...
    xfail('nn.functional.pixel_unshuffle', ''),  # aten.pixel_unshuffle.default - couldn't find symbolic meta function/deco...
    xfail('nn.functional.poisson_nll_loss', ''),  # The underlying op of 'aten.stride' has no overload name '_schema'
    xfail('nn.functional.prelu', ''),  # Tensors of type TensorImpl do not have numel
    xfail('nn.functional.rrelu', ''),  # aten.empty_like.default - couldn't find symbolic meta function/decomposition
    xfail('nn.functional.smooth_l1_loss', ''),  # aten.size.default - couldn't find symbolic meta function/decomposition
    xfail('nn.functional.soft_margin_loss', ''),  # aten.soft_margin_loss.default - couldn't find symbolic meta function/de...
    xfail('nn.functional.softmin', 'with_dtype'),  # aten._to_copy.default - couldn't find symbolic meta function/decompos...
    xfail('nn.functional.triplet_margin_loss', ''),  # Unexpected type <class 'torch.SymIntNodeImpl'> when computing element...
    xfail('nn.functional.triplet_margin_with_distance_loss', ''),  # Unexpected type <class 'torch.SymIntNodeImpl'> when com...
    xfail('nn.functional.unfold', ''),  # aten.im2col.default - couldn't find symbolic meta function/decomposition
    xfail('nn.functional.upsample_bilinear', ''),  # aten.upsample_bilinear2d.vec - couldn't find symbolic meta function/de...
    xfail('nn.functional.upsample_nearest', ''),  # aten.upsample_nearest1d.vec - couldn't find symbolic meta function/deco...
    xfail('norm', ''),  # TensorImpl does not have numel
    xfail('norm', 'nuc'),  # aten._linalg_svd.default - couldn't find symbolic meta function/decomposition
    xfail('normal', ''),  # aten.normal.Tensor_Tensor - couldn't find symbolic meta function/decomposition
    xfail('normal', 'number_mean'),  # aten.normal.float_Tensor - couldn't find symbolic meta function/decomposition
    xfail('ones_like', ''),  # aten.ones_like.default - couldn't find symbolic meta function/decomposition
    xfail('ormqr', ''),  # aten.ormqr.default - couldn't find symbolic meta function/decomposition
    xfail('outer', ''),  # aten.size.default - couldn't find symbolic meta function/decomposition
    xfail('pca_lowrank', ''),  # aten.mm.default - couldn't find symbolic meta function/decomposition
    xfail('pinverse', ''),  # aten.linalg_pinv.atol_rtol_tensor - couldn't find symbolic meta function/decomposition
    xfail('polygamma', 'polygamma_n_0'),  # aten.polygamma.default - couldn't find symbolic meta function/decomposition
    xfail('polygamma', 'polygamma_n_1'),  # aten.polygamma.default - couldn't find symbolic meta function/decomposition
    xfail('polygamma', 'polygamma_n_2'),  # aten.polygamma.default - couldn't find symbolic meta function/decomposition
    xfail('polygamma', 'polygamma_n_3'),  # aten.polygamma.default - couldn't find symbolic meta function/decomposition
    xfail('polygamma', 'polygamma_n_4'),  # aten.polygamma.default - couldn't find symbolic meta function/decomposition
    xfail('put', ''),  # aten.clone.default - couldn't find symbolic meta function/decomposition
    xfail('qr', ''),  # aten.linalg_qr.default - couldn't find symbolic meta function/decomposition
    xfail('rad2deg', ''),  # aten.rad2deg.default - couldn't find symbolic meta function/decomposition
    xfail('rand_like', ''),  # aten.randn_like.default - couldn't find symbolic meta function/decomposition
    xfail('randint_like', ''),  # aten.randint_like.default - couldn't find symbolic meta function/decomposition
    xfail('randn_like', ''),  # aten.randn_like.default - couldn't find symbolic meta function/decomposition
    xfail('ravel', ''),  # Tensors of type TensorImpl do not have numel
    xfail('renorm', ''),  # aten.renorm.default - couldn't find symbolic meta function/decomposition
    xfail('repeat', ''),  # aten.repeat.default - couldn't find symbolic meta function/decomposition
    xfail('reshape_as', ''),  # aten.size.default - couldn't find symbolic meta function/decomposition
    xfail('reshape', ''),  # Tensors of type TensorImpl do not have numel
    xfail('resize_', ''),  # aten.clone.default - couldn't find symbolic meta function/decomposition
    xfail('resize_as_', ''),  # aten.clone.default - couldn't find symbolic meta function/decomposition
    xfail('roll', ''),  # Tensors of type TensorImpl do not have numel
    xfail('rot90', ''),  # aten.empty_like.default - couldn't find symbolic meta function/decomposition
    xfail('round', ''),  # aten.round.default - couldn't find symbolic meta function/decomposition
    xfail('round', 'decimals_0'),  # aten.round.decimals - couldn't find symbolic meta function/decomposition
    xfail('round', 'decimals_3'),  # aten.round.decimals - couldn't find symbolic meta function/decomposition
    xfail('round', 'decimals_neg_3'),  # aten.round.decimals - couldn't find symbolic meta function/decomposition
    xfail('scatter_add', ''),  # aten.scatter_add.default - couldn't find symbolic meta function/decomposition
    xfail('scatter', ''),  # aten.scatter.src - couldn't find symbolic meta function/decomposition
    xfail('scatter_reduce', 'amax'),  # aten.scatter_reduce.two - couldn't find symbolic meta function/decomposition
    xfail('scatter_reduce', 'amin'),  # aten.scatter_reduce.two - couldn't find symbolic meta function/decomposition
    xfail('scatter_reduce', 'mean'),  # aten.scatter_reduce.two - couldn't find symbolic meta function/decomposition
    xfail('scatter_reduce', 'prod'),  # aten.scatter_reduce.two - couldn't find symbolic meta function/decomposition
    xfail('scatter_reduce', 'sum'),  # aten.scatter_reduce.two - couldn't find symbolic meta function/decomposition
    xfail('searchsorted', ''),  # Could not run 'aten::searchsorted.Tensor' with arguments from the 'Meta' backend. ...
    xfail('segment_reduce', 'offsets'),  # aten.segment_reduce.default - couldn't find symbolic meta function/decomposition
    xfail('select', ''),  # aten.select.int - couldn't find symbolic meta function/decomposition
    xfail('select_scatter', ''),  # aten.select_scatter.default - couldn't find symbolic meta function/decomposition
    xfail('sgn', ''),  # aten.sgn.default - couldn't find symbolic meta function/decomposition
    xfail('short', ''),  # aten._to_copy.default - couldn't find symbolic meta function/decomposition
    xfail('sinc', ''),  # aten.sinc.default - couldn't find symbolic meta function/decomposition
    xfail('slice_scatter', ''),  # aten.slice_scatter.default - couldn't find symbolic meta function/decomposition
    xfail('softmax', 'with_dtype'),  # aten._to_copy.default - couldn't find symbolic meta function/decomposition
    xfail('sort', ''),  # aten.sort.default - couldn't find symbolic meta function/decomposition
    xfail('special.airy_ai', ''),  # aten.special_airy_ai.default - couldn't find symbolic meta function/decomposition
    xfail('special.bessel_j0', ''),  # aten.special_bessel_j0.default - couldn't find symbolic meta function/decomposition
    xfail('special.bessel_j1', ''),  # aten.special_bessel_j1.default - couldn't find symbolic meta function/decomposition
    xfail('special.bessel_y0', ''),  # aten.special_bessel_y0.default - couldn't find symbolic meta function/decomposition
    xfail('special.bessel_y1', ''),  # aten.special_bessel_y1.default - couldn't find symbolic meta function/decomposition
    xfail('special.chebyshev_polynomial_t', ''),  # aten.special_chebyshev_polynomial_t.default - couldn't find symbolic me...
    xfail('special.chebyshev_polynomial_u', ''),  # aten.special_chebyshev_polynomial_u.default - couldn't find symbolic me...
    xfail('special.entr', ''),  # aten.special_entr.default - couldn't find symbolic meta function/decomposition
    xfail('special.erfcx', ''),  # aten.special_erfcx.default - couldn't find symbolic meta function/decomposition
    xfail('special.hermite_polynomial_h', ''),  # aten.special_hermite_polynomial_h.default - couldn't find symbolic meta f...
    xfail('special.hermite_polynomial_he', ''),  # aten.special_hermite_polynomial_he.default - couldn't find symbolic meta...
    xfail('special.laguerre_polynomial_l', ''),  # aten.special_laguerre_polynomial_l.default - couldn't find symbolic meta...
    xfail('special.log_ndtr', ''),  # aten.special_log_ndtr.default - couldn't find symbolic meta function/decomposition
    xfail('special.modified_bessel_i0', ''),  # aten.special_modified_bessel_i0.default - couldn't find symbolic meta funct...
    xfail('special.modified_bessel_i1', ''),  # aten.special_modified_bessel_i1.default - couldn't find symbolic meta funct...
    xfail('special.modified_bessel_k0', ''),  # aten.special_modified_bessel_k0.default - couldn't find symbolic meta funct...
    xfail('special.modified_bessel_k1', ''),  # aten.special_modified_bessel_k1.default - couldn't find symbolic meta funct...
    xfail('special.ndtri', ''),  # aten.special_ndtri.default - couldn't find symbolic meta function/decomposition
    xfail('special.polygamma', 'special_polygamma_n_0'),  # aten.polygamma.default - couldn't find symbolic meta function/...
    xfail('special.scaled_modified_bessel_k0', ''),  # aten.special_scaled_modified_bessel_k0.default - couldn't find symbo...
    xfail('special.scaled_modified_bessel_k1', ''),  # aten.special_scaled_modified_bessel_k1.default - couldn't find symbo...
    xfail('special.spherical_bessel_j0', ''),  # aten.special_spherical_bessel_j0.default - couldn't find symbolic meta fun...
    xfail('special.xlog1py', ''),  # aten.special_xlog1py.default - couldn't find symbolic meta function/decomposition
    xfail('split', ''),  # 'torch._C.SymIntNodeImpl' and 'int'
    xfail('split', 'list_args'),  # aten.size.default - couldn't find symbolic meta function/decomposition
    xfail('split_with_sizes', ''),  # aten.size.default - couldn't find symbolic meta function/decomposition
    xfail('stack', ''),  # argument 'size' must be tuple of ints, but found element of type torch._C.SymIntNodeImpl a...
    xfail('std', ''),  # Unexpected type <class 'torch.SymIntNodeImpl'> when computing elementwise type promotion!
    xfail('std_mean', ''),  # Unexpected type <class 'torch.SymIntNodeImpl'> when computing elementwise type promotion!
    xfail('stft', ''),  # argument 'size' must be tuple of ints, but found element of type torch._C.SymIntNodeImpl at...
    xfail('sum_to_size', ''),  # aten.size.default - couldn't find symbolic meta function/decomposition
    xfail('svd', ''),  # aten._linalg_svd.default - couldn't find symbolic meta function/decomposition
    xfail('svd_lowrank', ''),  # aten.mm.default - couldn't find symbolic meta function/decomposition
    xfail('symeig', ''),  # aten.symeig.default - couldn't find symbolic meta function/decomposition
    xfail('take_along_dim', ''),  # dtype of indices should be Long but got Float
    xfail('take', ''),  # aten.take.default - couldn't find symbolic meta function/decomposition
    xfail('tensordot', ''),  # aten.size.default - couldn't find symbolic meta function/decomposition
    xfail('tile', ''),  # aten.repeat.default - couldn't find symbolic meta function/decomposition
    xfail('topk', ''),  # aten.topk.default - couldn't find symbolic meta function/decomposition
    xfail('trapezoid', ''),  # aten.size.default - couldn't find symbolic meta function/decomposition
    xfail('trapz', ''),  # aten.size.default - couldn't find symbolic meta function/decomposition
    xfail('triangular_solve', ''),  # aten.triangular_solve.default - couldn't find symbolic meta function/decomposition
    xfail('tril', ''),  # aten.tril.default - couldn't find symbolic meta function/decomposition
    xfail('triu', ''),  # aten.triu.default - couldn't find symbolic meta function/decomposition
    xfail('unfold', ''),  # aten.unfold.default - couldn't find symbolic meta function/decomposition
    xfail('var', ''),  # Unexpected type <class 'torch.SymIntNodeImpl'> when computing elementwise type promotion!
    xfail('vdot', ''),  # aten.vdot.default - couldn't find symbolic meta function/decomposition
    xfail('view_as_complex', ''),  # aten.view_as_complex.default - couldn't find symbolic meta function/decomposition
    xfail('view_as', ''),  # aten.size.default - couldn't find symbolic meta function/decomposition
    xfail('view', ''),  # Tensors of type TensorImpl do not have numel
    xfail('vsplit', ''),  # aten.size.default - couldn't find symbolic meta function/decomposition
    xfail('where', ''),  # expected predicate to be bool, got torch.float32
    xfail('xlogy', ''),
    xfail('zero_', ''),  # aten.clone.default - couldn't find symbolic meta function/decomposition
    xfail('zeros_like', ''),  # aten.zeros_like.default - couldn't find symbolic meta function/decomposition
}

def _test_make_fx_helper(self, device, dtype, op, tracing_mode):
    def f(args, kwargs):
        return op.op(*args, **kwargs)
    sample_inputs_itr = op.sample_inputs(device, dtype, requires_grad=False)
    new_f = None
    for sample_input in sample_inputs_itr:
        args = [sample_input.input] + list(sample_input.args)
        kwargs = sample_input.kwargs

        try:
            new_f = make_fx(f, tracing_mode=tracing_mode)(args, kwargs)
        except DynamicOutputShapeException as e:
            self.skipTest("Dynamic output shape operation in trace")

        for arg in args:
            if isinstance(arg, torch.Tensor) and arg.dtype == torch.float:
                arg.uniform_(0, 1)
        try:
            old_out = f(args, kwargs)
        except Exception:
            continue
        new_out = wrapper_set_seed(new_f, args, kwargs)
        self.assertEqual(new_out, old_out)

class TestProxyTensorOpInfo(TestCase):
    @ops(op_db, allowed_dtypes=(torch.float,))
    @skipOps('TestProxyTensorOpInfo', 'test_make_fx_exhaustive', make_fx_failures)
    def test_make_fx_exhaustive(self, device, dtype, op):
        _test_make_fx_helper(self, device, dtype, op, "real")

    @ops(op_db, allowed_dtypes=(torch.float,))
    @skipOps('TestProxyTensorOpInfo', 'test_make_fx_fake_exhaustive', make_fx_failures.union(fake_tensor_failures))
    def test_make_fx_fake_exhaustive(self, device, dtype, op):
        _test_make_fx_helper(self, device, dtype, op, "fake")

    @skipIfNoSympy
    @ops(op_db, allowed_dtypes=(torch.float,))
    @skipOps('TestProxyTensorOpInfo', 'test_make_fx_symbolic_exhaustive',
             make_fx_failures | fake_tensor_failures | symbolic_tensor_failures)
    def test_make_fx_symbolic_exhaustive(self, device, dtype, op):
        _test_make_fx_helper(self, device, dtype, op, "symbolic")


only_for = ("cpu")
instantiate_device_type_tests(
    TestProxyTensor,
    globals(),
    only_for=only_for,
)
instantiate_device_type_tests(TestProxyTensorOpInfo, globals(), only_for=only_for)


if __name__ == '__main__':
    run_tests()<|MERGE_RESOLUTION|>--- conflicted
+++ resolved
@@ -645,14 +645,10 @@
     xfail('mv', ''),  # aten.mv.default - couldn't find symbolic meta function/decomposition
     xfail('nanmean', ''),  # The underlying op of 'aten.stride' has no overload name '_schema'
     xfail('narrow', ''),  # aten.size.default - couldn't find symbolic meta function/decomposition
-<<<<<<< HEAD
     xfail('native_layer_norm', ''),  # Unexpected type <class 'torch.SymIntNodeImpl'> when computing elementwise type promot...
-=======
-    xfail('native_layer_norm', ''),  # Unexpected type <class 'torch.SymbolicIntNode'> when computing elementwise type promot...
     xfail('new_full', ''),
     xfail('new_ones', ''),
     xfail('new_zeros', ''),
->>>>>>> e0e3a985
     xfail('nn.functional.adaptive_avg_pool1d', ''),  # aten.size.default - couldn't find symbolic meta function/decomposition
     xfail('nn.functional.adaptive_avg_pool2d', ''),  # argument 'size' must be tuple of ints, but found element o...
     xfail('nn.functional.adaptive_avg_pool3d', ''),  # aten._adaptive_avg_pool3d.default - couldn't find symbolic meta func...
