# Owner(s): ["module: ProxyTensor"]

from torch.testing._internal.common_utils import TestCase, run_tests
import torch
import unittest
import warnings
import torch.nn.utils._stateless as stateless
from collections.abc import Iterable
from torch.testing._internal.common_device_type import instantiate_device_type_tests
from torch.testing._internal.common_methods_invocations import DecorateInfo
from torch.testing._internal.common_methods_invocations import op_db, wrapper_set_seed
from torch._subclasses.fake_tensor import DynamicOutputShapeException

from torch._decomp import decomposition_table
from torch.testing._internal.common_device_type import ops
from torch.fx.experimental.proxy_tensor import make_fx, DecompositionInterpreter
from torch.utils._pytree import tree_map
import re

aten = torch.ops.aten

try:
    import sympy  # noqa: F401
    HAS_SYMPY = True
except ImportError:
    HAS_SYMPY = False
skipIfNoSympy = unittest.skipIf(not HAS_SYMPY, "no sympy")


def process_failures():
    """
    Takes file containing failures like

    FAILED test/test_proxy_tensor.py::TestProxyTensorOpInfoCPU::test_make_fx_symbolic_exhaustive___getitem___cpu_float32 - RuntimeError: aten.size.default - couldn't find symbolic meta function/decomposition  # noqa: B950

    and processes them into a list of opinfo xfails
    """
    f = open('pytest_failures')
    failures = f.readlines()
    failures = [i.strip() for i in failures]

    def process_failure_string(s, matcher):
        out = re.search(matcher, s)
        return out.groups()

    SYMBOLIC_TRACE_MATCH = r'exhaustive_(.*)_cpu.*: (.*)'
    failures = [process_failure_string(s, SYMBOLIC_TRACE_MATCH) for s in failures]

    def create_normalized_name(op):
        if op.variant_test_name == '':
            s = op.name
        else:
            s = f"{op.name}.{op.variant_test_name}"
        return s.replace('.', '_')

    remap_opinfo = {create_normalized_name(op): (op.name, op.variant_test_name) for op in op_db}

    print("symbolic_tensor_failures = {")
    for failure, reason in failures:
        print(f"    xfail{remap_opinfo[failure]},  # {reason}")
    print("}")


# Copied from functorch
def xfail(op_name, variant_name='', *, device_type=None, dtypes=None):
    return (op_name, variant_name, device_type, dtypes, True)


def skip(op_name, variant_name='', *, device_type=None, dtypes=None):
    return (op_name, variant_name, device_type, dtypes, False)


def skipOps(test_case_name, base_test_name, to_skip):
    all_opinfos = op_db
    for xfail in to_skip:
        op_name, variant_name, device_type, dtypes, expected_failure = xfail
        matching_opinfos = [o for o in all_opinfos
                            if o.name == op_name and o.variant_test_name == variant_name]
        assert len(matching_opinfos) >= 1, f"Couldn't find OpInfo for {xfail}"
        for opinfo in matching_opinfos:
            decorators = list(opinfo.decorators)
            if expected_failure:
                decorator = DecorateInfo(unittest.expectedFailure,
                                         test_case_name, base_test_name,
                                         device_type=device_type, dtypes=dtypes)
                decorators.append(decorator)
            else:
                decorator = DecorateInfo(unittest.skip("Skipped!"),
                                         test_case_name, base_test_name,
                                         device_type=device_type, dtypes=dtypes)
                decorators.append(decorator)
            opinfo.decorators = tuple(decorators)

    # This decorator doesn't modify fn in any way
    def wrapped(fn):
        return fn
    return wrapped


USE_TORCHVISION = False
try:
    import torchvision
    USE_TORCHVISION = True
except ImportError:
    warnings.warn("Couldn't import torchvision. Some of our tests use it, try "
                  "to install it with commands from pytorch.org, post-fixed with "
                  "`--no-deps` to avoid overwriting the pytorch installation",
                  UserWarning)


def _create_new_input(x):
    if not isinstance(x, torch.Tensor):
        return x
    if x.dtype != torch.float:
        return x + 1
    if x.is_leaf:
        return torch.rand_like(x, requires_grad=True)
    else:
        return torch.rand_like(x)

class TestProxyTensor(TestCase):
    def _test(self, f, inps):
        fx_f = make_fx(f)(*inps)
        new_inps = tree_map(_create_new_input, inps)
        self.assertEqual(fx_f(*new_inps), f(*new_inps))

    def test_make_fx_simple(self, device):
        def f(x):
            return torch.sin(x)
        self._test(f, (torch.randn(3),))

    def test_scalar_device(self, device):
        def f(a, b):
            return a + b
        self._test(f, [torch.randn(3, device=device), torch.tensor(5)])

    @unittest.skipIf(not USE_TORCHVISION, "test requires torchvision")
    def test_resnet18_backward_trace(self, device):
        mod = torchvision.models.resnet18()

        def f(x):
            for a in mod.parameters():
                a.grad = None
            out = mod(x)
            out.sum().backward()
            return [a.grad for a in mod.parameters()]

        inp = torch.randn(3, 3, 250, 250, requires_grad=True)
        self._test(f, [inp])

    def test_proxy_tensor(self):
        def f_grad(x):
            val = x.cos().cos().sum()
            return torch.autograd.grad(val, x)

        def f_backward(x):
            val = x.cos().cos().sum()
            val.backward()
            return x.grad

        for f in [f_grad, f_backward]:
            self._test(f, [torch.randn(3, requires_grad=True)])

    def test_inplace_metadata(self):
        def f(x):
            x = x.clone()
            x.unsqueeze_(-1)
            assert x.shape[-1] == 1
            return x

        self._test(f, [torch.randn(5)])

    def test_mode_tracing_factory_function(self):
        def f(x):
            return x + torch.randn(x.shape)

        # default behavior should trace factory functions
        traced = make_fx(f)(torch.randn(3))
        self.assertTrue(
            any(
                node.target == aten.randn.default
                for node in traced.graph.nodes
            )
        )

    def test_mode_tracing_factory_function_no_factory_function(self):
        def f(x):
            return x + torch.randn(x.shape)
        # setting the flag to false should not trace factory functions
        traced = make_fx(f, trace_factory_functions=False)(torch.randn(3))
        self.assertFalse(
            any(
                node.target == aten.randn.default
                for node in traced.graph.nodes
            )
        )

    def test_make_fx_overloads(self):
        def f(x):
            return x.cos() + torch.randn(x.shape)

        traced = make_fx(f)(torch.randn(3))

        self.assertTrue(all([isinstance(node.target, torch._ops.OpOverload)
                             for node in traced.graph.nodes if node.op == 'call_function']))

    def test_tensor_constants(self):
        def f():
            val = torch.tensor(float('inf'))
            return torch.full((100, 100), val)

        self._test(f, [])

    def test_constant_proxy_tensor(self):
        from torch.fx.experimental.proxy_tensor import make_fx

        def f():
            val = torch.tensor(float('inf'))
            return torch.full((100, 100), val)

        g = make_fx(f)()
        self.assertEqual(g(), f())

    def test_constant_proxy_tensor_mut(self):
        from torch.fx.experimental.proxy_tensor import make_fx

        def f():
            val = torch.tensor(float(1))
            val.add_(2)
            return torch.full((100, 100), val)

        g = make_fx(f)()
        self.assertEqual(g(), f())
        # In case we mutated shared state in the g graph!
        self.assertEqual(g(), f())

        g = make_fx(f, tracing_mode="fake")()
        self.assertEqual(g(), f())
        # In case we mutated shared state in the g graph!
        self.assertEqual(g(), f())

    def test_use_fake_and_tensor(self):
        def f(x, y):
            z = torch.tensor([2.0, 3.0])
            return x + y + z

        g = make_fx(f, tracing_mode="fake")(torch.randn(2), torch.randn(2))
        x, y = torch.randn(2), torch.randn(2)
        self.assertEqual(g(x, y), f(x, y))

    def test_decomposition_interpreter(self):
        def fn(x):
            return torch.nn.functional.silu(x)

        x = torch.rand((4, 4))
        fx_module = make_fx(fn, decomposition_table=None)(x)

        found_silu = False
        for n in fx_module.graph.nodes:
            if n.target == torch.ops.aten.silu or n.target == torch.ops.aten.silu.default:
                found_silu = True

        self.assertTrue(found_silu)

        new_graph = torch.fx.Graph()
        silu_decomp_table = {torch.ops.aten.silu.default: decomposition_table[torch.ops.aten.silu.default]}
        DecompositionInterpreter(
            fx_module,
            new_graph=new_graph,
            decomposition_table=silu_decomp_table,
        ).run(x)

        decomposed_module = torch.fx.GraphModule(fx_module, new_graph)

        for n in decomposed_module.graph.nodes:
            self.assertTrue(n.target != torch.ops.aten.silu)
            self.assertTrue(n.target != torch.ops.aten.silu.default)

        self.assertEqual(fx_module(x), decomposed_module(x))

    def test_make_fx_model_fwd_bwd(self, device):
        class Foo(torch.nn.Module):
            def __init__(self):
                super().__init__()
                self.linear = torch.nn.Linear(5, 5)

            def forward(self, x):
                return self.linear(x).relu()

        model = Foo()

        def f(x, params):
            out = stateless.functional_call(model, params, x).sum()
            out.backward()
            return list(params.values())
        input = torch.randn(3, 5, requires_grad=True)
        params = dict(model.named_parameters())
        fx_f = make_fx(f)(input, params)
        # fx may change the order of parameters in list, so using set() to compare
        self.assertTrue(
            torch.allclose(fx_f(input, params)[0], f(input, params)[0])
            or
            torch.allclose(fx_f(input, params)[0], f(input, params)[1])
        )
        self.assertTrue(
            torch.allclose(fx_f(input, params)[1], f(input, params)[0])
            or
            torch.allclose(fx_f(input, params)[1], f(input, params)[1])
        )

    def test_make_fx_model_fwd_bwd_wgtupdate(self, device):
        class Foo(torch.nn.Module):
            def __init__(self):
                super().__init__()
                self.linear = torch.nn.Linear(5, 5)

            def forward(self, x):
                return self.linear(x).relu()

        model = Foo()

        def f(args, params, buffers):
            if not isinstance(args, Iterable):
                args = [args]
            params_and_buffers = {**params, **buffers}
            out = stateless.functional_call(model, params_and_buffers, args)
            out.sum().backward()
            return [p - 1e-4 * p.grad for p in params.values()]

        input = torch.randn(3, 5, requires_grad=True)
        params = dict(model.named_parameters())
        buffers = dict(model.named_buffers())
        fx_f = make_fx(f)(input, params, buffers)
        # fx may change the order of parameters in list, so using set() to compare
        # also there is a numerical difference in results so changing atol from 1e-08 to 1e-03
        self.assertTrue(
            torch.allclose(fx_f(input, params, buffers)[0], f(input, params, buffers)[0], atol=1e-03)
            or
            torch.allclose(fx_f(input, params, buffers)[0], f(input, params, buffers)[1], atol=1e-03)
        )
        self.assertTrue(
            torch.allclose(fx_f(input, params, buffers)[1], f(input, params, buffers)[0], atol=1e-03)
            or
            torch.allclose(fx_f(input, params, buffers)[1], f(input, params, buffers)[1], atol=1e-03)
        )

# TODO: Need to test the guards themselves specifically as well
@skipIfNoSympy
class TestSymbolicTracing(TestCase):
    def _test_dynamic(self, fn, trace_inputs, test_inputs):
        """
        Tests fn traced with trace_inputs against test_inputs
        Also returns shape env
        """
        trace_inputs = [torch.randn(shape) for shape in trace_inputs]
        traced_f = make_fx(fn, tracing_mode="symbolic")(*trace_inputs)
        for input in test_inputs:
            input = [torch.randn(shape) for shape in input]
            self.assertEqual(traced_f(*input), fn(*input))
        return traced_f.shape_env


    def test_unary(self):
        def f(x):
            assert x.shape[0] < 20
            return x.cos()
        test_inputs = []
        test_inputs.append([(2, 5)])
        test_inputs.append([(6, 8)])
        shape_env = self._test_dynamic(f, [(3, 4)], test_inputs)
        self.assertTrue(shape_env.evaluate_guards_for_args(torch.randn(4, 5)))
        self.assertFalse(shape_env.evaluate_guards_for_args(torch.randn(25, 5)))
        assert len(shape_env.guards) == 1

    def test_binary_broadcast(self):
        def f(a, b):
            c = a * b
            return c

        test_inputs = []
        test_inputs.append([(1, 5), (3, 1)])
        test_inputs.append([(1, 4), (4, 1)])
        shape_env = self._test_dynamic(f, [(1, 2), (3, 1)], test_inputs)
        assert len(shape_env.guards) == 0

    def test_cat(self):
        def f(a, b):
            val = torch.mul(a, b)
            out = torch.cat([val, val])
            if out.shape[0] * out.shape[1] > 20:
                out = out.cos()
            return out

        test_inputs = []
        test_inputs.append([(1, 5), (6, 1)])
        test_inputs.append([(1, 4), (3, 1)])
        shape_env = self._test_dynamic(f, [(1, 6), (8, 1)], test_inputs)
        self.assertTrue(shape_env.evaluate_guards_for_args(torch.randn(1, 10), torch.randn(6, 1)))
        self.assertFalse(shape_env.evaluate_guards_for_args(torch.randn(1, 2), torch.randn(4, 1)))
        assert len(shape_env.guards) == 1

make_fx_failures = {
    # unknown
    xfail('allclose'),
    xfail('equal'),
    xfail('linalg.eigvals'),
    xfail('nn.functional.max_pool1d', device_type='cpu'),
    # empty
    skip('new_empty'),
    skip('empty_like'),
    skip('empty'),
    # flaky
    skip('linalg.lstsq', 'grad_oriented'),
    skip('nn.functional.max_unpool1d', '', device_type='cpu'),
    skip('nn.functional.max_unpool2d', '', device_type='cpu'),
    skip('nn.functional.max_unpool3d', '', device_type='cpu'),
    skip('linalg.lstsq'),  # flaky, probably just a precision issue

    # data-dependent control flow
    xfail('cov'),
    xfail('istft'),
    xfail('nanquantile'),
    xfail('nn.functional.gaussian_nll_loss'),
    xfail('quantile'),
    xfail('tensor_split'),
    xfail('corrcoef'),

    # Seems like it's creating a sparse tensor that isn't captured by tensor.is_sparse
    xfail('sparse.sampled_addmm'),

    # ???
    xfail('nn.functional.ctc_loss'),
    # Sparse tensors are not supported with faketensors for now
    xfail('to_sparse'),
    # segfaults
    skip('block_diag'),
}

fake_tensor_failures = {
    # FakeTensor fallback doesn't work
    xfail('segment_reduce', 'lengths'),
    xfail('multinomial'),
    xfail('mvlgamma', 'mvlgamma_p_1'),
    xfail('mvlgamma', 'mvlgamma_p_3'),
    xfail('mvlgamma', 'mvlgamma_p_5'),
    xfail('cholesky'),
    xfail('cholesky_inverse'),
    # ASAN failures due to divide by 0
    skip('nn.functional.nll_loss'),
}

symbolic_tensor_failures = {
    # Needs complex-value support
    xfail('polar'),
    xfail('complex'),
    xfail('linalg.eig'),
    xfail('__getitem__', ''),  # aten.size.default - couldn't find symbolic meta function/decomposition
    xfail('__rmatmul__', ''),  # aten.new_empty.default - couldn't find symbolic meta function/decomposition
    xfail('__rpow__', ''),  # aten._to_copy.default - couldn't find symbolic meta function/decomposition
    xfail('_masked.amax', ''),  # aten._to_copy.default - couldn't find symbolic meta function/decomposition
    xfail('_masked.amin', ''),  # aten._to_copy.default - couldn't find symbolic meta function/decomposition
    xfail('_masked.argmax', ''),  # aten.argmax.default - couldn't find symbolic meta function/decomposition
    xfail('_masked.argmin', ''),  # aten.argmin.default - couldn't find symbolic meta function/decomposition
    xfail('_masked.cumprod', ''),  # aten._to_copy.default - couldn't find symbolic meta function/decomposition
    xfail('_masked.cumsum', ''),  # aten._to_copy.default - couldn't find symbolic meta function/decomposition
    xfail('_masked.log_softmax', ''),  # aten._to_copy.default - couldn't find symbolic meta function/decomposition
    xfail('_masked.logaddexp', ''),  # aten.logaddexp.default - couldn't find symbolic meta function/decomposition
    xfail('_masked.logsumexp', ''),  # Tensors of type TensorImpl do not have numel
    xfail('_masked.mean', ''),  # ones() received an invalid combination of arguments - got (torch.Size, device=torch.device, ...
    xfail('_masked.median', ''),  # aten.nanmedian.dim - couldn't find symbolic meta function/decomposition
    xfail('_masked.norm', ''),  # aten.linalg_vector_norm.default - couldn't find symbolic meta function/decomposition
    xfail('_masked.normalize', ''),  # aten.linalg_vector_norm.default - couldn't find symbolic meta function/decomposition
    xfail('_masked.prod', ''),  # aten._to_copy.default - couldn't find symbolic meta function/decomposition
    xfail('_masked.softmax', ''),  # aten._to_copy.default - couldn't find symbolic meta function/decomposition
    xfail('_masked.softmin', ''),  # aten._to_copy.default - couldn't find symbolic meta function/decomposition
    xfail('_masked.std', ''),  # ones() received an invalid combination of arguments - got (torch.Size, device=torch.device, d...
    xfail('_masked.sum', ''),  # aten._to_copy.default - couldn't find symbolic meta function/decomposition
    xfail('_masked.var', ''),  # ones() received an invalid combination of arguments - got (torch.Size, device=torch.device, d...
    xfail('addbmm', ''),  # aten.addbmm.default - couldn't find symbolic meta function/decomposition
    xfail('addmm', ''),  # aten.mm.default - couldn't find symbolic meta function/decomposition
    xfail('addmm', 'decomposed'),  # aten.mm.default - couldn't find symbolic meta function/decomposition
    xfail('addmv', ''),  # aten.addmv.default - couldn't find symbolic meta function/decomposition
    xfail('addr', ''),  # aten.size.default - couldn't find symbolic meta function/decomposition
    xfail('all', ''),  # Unexpected type <class 'torch.SymIntNodeImpl'> when computing elementwise type promotion!
    xfail('aminmax', ''),  # aten.aminmax.default - couldn't find symbolic meta function/decomposition
    xfail('argmax', ''),  # aten.argmax.default - couldn't find symbolic meta function/decomposition
    xfail('argmin', ''),  # aten.argmin.default - couldn't find symbolic meta function/decomposition
    xfail('argsort', ''),  # aten.sort.default - couldn't find symbolic meta function/decomposition
    xfail('argwhere', ''),  # aten.nonzero.default - couldn't find symbolic meta function/decomposition
    xfail('as_strided', ''),  # aten.as_strided.default - couldn't find symbolic meta function/decomposition
    xfail('as_strided_scatter', ''),  # aten.as_strided_scatter.default - couldn't find symbolic meta function/decomposition
    xfail('baddbmm', ''),  # aten.baddbmm.default - couldn't find symbolic meta function/decomposition
    xfail('bernoulli', ''),  # aten.bernoulli.default - couldn't find symbolic meta function/decomposition
    xfail('bfloat16', ''),  # aten._to_copy.default - couldn't find symbolic meta function/decomposition
    xfail('bmm', ''),  # aten.bmm.default - couldn't find symbolic meta function/decomposition
    xfail('bool', ''),  # aten._to_copy.default - couldn't find symbolic meta function/decomposition
    xfail('broadcast_tensors', ''),  # aten.size.default - couldn't find symbolic meta function/decomposition
    xfail('bucketize', ''),  # aten.bucketize.Tensor - couldn't find symbolic meta function/decomposition
    xfail('byte', ''),  # aten._to_copy.default - couldn't find symbolic meta function/decomposition
    xfail('cartesian_prod', ''),  # Tensors of type TensorImpl do not have numel
    xfail('cdist', ''),  # aten.size.default - couldn't find symbolic meta function/decomposition
    xfail('chalf', ''),  # aten._to_copy.default - couldn't find symbolic meta function/decomposition
    xfail('char', ''),  # aten._to_copy.default - couldn't find symbolic meta function/decomposition
    xfail('cholesky_solve', ''),  # Could not run 'aten::_cholesky_solve_helper' with arguments from the 'Meta' back...
    xfail('chunk', ''),  # aten.size.default - couldn't find symbolic meta function/decomposition
    xfail('clamp_max', ''),  # Received type <class 'NoneType'> that is neither a tensor or a number!
    xfail('clone', ''),  # aten.clone.default - couldn't find symbolic meta function/decomposition
    xfail('column_stack', ''),  # Tensors of type TensorImpl do not have numel
    xfail('constant_pad_nd', ''),  # aten.fill.Scalar - couldn't find symbolic meta function/decomposition
    xfail('count_nonzero', ''),  # Could not run 'aten::count_nonzero.dim_IntList' with arguments from the 'Meta' ba...
    xfail('cross', ''),  # aten.linalg_cross.default - couldn't find symbolic meta function/decomposition
    xfail('cummax', ''),  # aten.cummax.default - couldn't find symbolic meta function/decomposition
    xfail('cummin', ''),  # aten.cummin.default - couldn't find symbolic meta function/decomposition
    xfail('cumprod', ''),  # aten.cumprod.default - couldn't find symbolic meta function/decomposition
    xfail('cumsum', ''),  # aten.cumsum.default - couldn't find symbolic meta function/decomposition
    xfail('cumulative_trapezoid', ''),  # aten.slice.Tensor - couldn't find symbolic meta function/decomposition
    xfail('deg2rad', ''),  # aten.deg2rad.default - couldn't find symbolic meta function/decomposition
    xfail('diag_embed', ''),  # aten.diag_embed.default - couldn't find symbolic meta function/decomposition
    xfail('diagflat', ''),  # Tensors of type TensorImpl do not have numel
    xfail('diagonal', ''),  # aten.diagonal.default - couldn't find symbolic meta function/decomposition
    xfail('diagonal_scatter', ''),  # aten.diagonal_scatter.default - couldn't find symbolic meta function/decomposition
    xfail('diff', ''),  # aten.empty_like.default - couldn't find symbolic meta function/decomposition
    xfail('dist', ''),  # aten.dist.default - couldn't find symbolic meta function/decomposition
    xfail('double', ''),  # aten._to_copy.default - couldn't find symbolic meta function/decomposition
    xfail('dsplit', ''),  # aten.slice.Tensor - couldn't find symbolic meta function/decomposition
    xfail('eig', ''),  # aten.eig.default - couldn't find symbolic meta function/decomposition
    xfail('einsum', ''),  # aten.size.default - couldn't find symbolic meta function/decomposition
    xfail('expand_as', ''),  # aten.size.default - couldn't find symbolic meta function/decomposition
    xfail('fft.fft2', ''),  # aten.size.default - couldn't find symbolic meta function/decomposition
    xfail('fft.fft', ''),  # aten.size.default - couldn't find symbolic meta function/decomposition
    xfail('fft.fftn', ''),  # aten.size.default - couldn't find symbolic meta function/decomposition
    xfail('fft.fftshift', ''),  # aten.size.default - couldn't find symbolic meta function/decomposition
    xfail('fft.hfft2', ''),  # aten.size.default - couldn't find symbolic meta function/decomposition
    xfail('fft.hfft', ''),  # aten._to_copy.default - couldn't find symbolic meta function/decomposition
    xfail('fft.hfftn', ''),  # aten.size.default - couldn't find symbolic meta function/decomposition
    xfail('fft.ifft2', ''),  # aten.size.default - couldn't find symbolic meta function/decomposition
    xfail('fft.ifft', ''),  # aten.size.default - couldn't find symbolic meta function/decomposition
    xfail('fft.ifftn', ''),  # aten.size.default - couldn't find symbolic meta function/decomposition
    xfail('fft.ifftshift', ''),  # aten.size.default - couldn't find symbolic meta function/decomposition
    xfail('fft.ihfft2', ''),  # aten.size.default - couldn't find symbolic meta function/decomposition
    xfail('fft.ihfft', ''),  # aten.size.default - couldn't find symbolic meta function/decomposition
    xfail('fft.ihfftn', ''),  # aten.size.default - couldn't find symbolic meta function/decomposition
    xfail('fft.irfft2', ''),  # aten.size.default - couldn't find symbolic meta function/decomposition
    xfail('fft.irfft', ''),  # aten._to_copy.default - couldn't find symbolic meta function/decomposition
    xfail('fft.irfftn', ''),  # aten.size.default - couldn't find symbolic meta function/decomposition
    xfail('fft.rfft2', ''),  # aten.size.default - couldn't find symbolic meta function/decomposition
    xfail('fft.rfft', ''),  # aten.size.default - couldn't find symbolic meta function/decomposition
    xfail('fft.rfftn', ''),  # aten.size.default - couldn't find symbolic meta function/decomposition
    xfail('fill', ''),  # The underlying op of 'aten.stride' has no overload name '_schema'
    xfail('flatten', ''),  # aten.size.default - couldn't find symbolic meta function/decomposition
    xfail('float', ''),  # aten._to_copy.default - couldn't find symbolic meta function/decomposition
    xfail('float_power', ''),  # aten._to_copy.default - couldn't find symbolic meta function/decomposition
    xfail('frexp', ''),  # aten.frexp.Tensor - couldn't find symbolic meta function/decomposition
    xfail('full_like', ''),  # aten.full_like.default - couldn't find symbolic meta function/decomposition
    xfail('gather', ''),  # aten.gather.default - couldn't find symbolic meta function/decomposition
    xfail('geqrf', ''),  # aten.geqrf.default - couldn't find symbolic meta function/decomposition
    xfail('gradient', ''),  # aten.size.default - couldn't find symbolic meta function/decomposition
    xfail('half', ''),  # aten._to_copy.default - couldn't find symbolic meta function/decomposition
    xfail('histc', ''),  # Could not run 'aten::histc' with arguments from the 'Meta' backend. This could be because...
    xfail('histogram', ''),  # Could not run 'aten::histogram.bin_ct' with arguments from the 'Meta' backend. This c...
    xfail('histogramdd', ''),  # aten._histogramdd_bin_edges.default - couldn't find symbolic meta function/decomposition
    xfail('hsplit', ''),  # aten.size.default - couldn't find symbolic meta function/decomposition
    xfail('hstack', ''),  # Tensors of type TensorImpl do not have numel
    xfail('i0', ''),  # aten.i0.default - couldn't find symbolic meta function/decomposition
    xfail('index_add', ''),  # Float
    xfail('index_copy', ''),  # Expected a long tensor for index, but got Float
    xfail('index_fill', ''),  # aten.index_fill.int_Scalar - couldn't find symbolic meta function/decomposition
    xfail('index_put', ''),  # aten.index_put.default - couldn't find symbolic meta function/decomposition
    xfail('index_reduce', ''),  # Float
    xfail('index_select', ''),  # Tensors of type TensorImpl do not have numel
    xfail('inner', ''),  # aten.size.default - couldn't find symbolic meta function/decomposition
    xfail('int', ''),  # aten._to_copy.default - couldn't find symbolic meta function/decomposition
    xfail('inverse', ''),  # Tensors of type TensorImpl do not have numel
    xfail('isclose', ''),  # The underlying op of 'aten.stride' has no overload name '_schema'
    xfail('isin', ''),  # aten.isin.Tensor_Tensor - couldn't find symbolic meta function/decomposition
    xfail('isreal', ''),  # aten.empty_like.default - couldn't find symbolic meta function/decomposition
    xfail('kron', ''),  # aten.size.default - couldn't find symbolic meta function/decomposition
    xfail('kthvalue', ''),  # aten.kthvalue.default - couldn't find symbolic meta function/decomposition
    xfail('lerp', ''),  # aten.lerp.Scalar - couldn't find symbolic meta function/decomposition
    xfail('linalg.cholesky', ''),  # aten.linalg_cholesky_ex.default - couldn't find symbolic meta function/decomposition
    xfail('linalg.cholesky_ex', ''),  # aten.linalg_cholesky_ex.default - couldn't find symbolic meta function/decomposition
    xfail('linalg.cond', ''),  # Tensors of type TensorImpl do not have numel
    xfail('linalg.cross', ''),  # aten.linalg_cross.default - couldn't find symbolic meta function/decomposition
    xfail('linalg.det', ''),  # aten._linalg_det.default - couldn't find symbolic meta function/decomposition
    xfail('linalg.eigh', ''),  # aten._linalg_eigh.default - couldn't find symbolic meta function/decomposition
    xfail('linalg.eigvalsh', ''),  # aten._linalg_eigh.default - couldn't find symbolic meta function/decomposition
    xfail('linalg.householder_product', ''),  # aten.linalg_householder_product.default - couldn't find symbolic meta funct...
    xfail('linalg.inv', ''),  # aten.linalg_inv_ex.default - couldn't find symbolic meta function/decomposition
    xfail('linalg.inv_ex', ''),  # aten.linalg_inv_ex.default - couldn't find symbolic meta function/decomposition
    xfail('linalg.ldl_factor', ''),  # aten.linalg_ldl_factor_ex.default - couldn't find symbolic meta function/decomposition
    xfail('linalg.ldl_factor_ex', ''),  # aten.linalg_ldl_factor_ex.default - couldn't find symbolic meta function/decompos...
    xfail('linalg.ldl_solve', ''),  # aten.linalg_ldl_solve.default - couldn't find symbolic meta function/decomposition
    xfail('linalg.lu', ''),  # aten.linalg_lu.default - couldn't find symbolic meta function/decomposition
    xfail('linalg.lu_factor', ''),  # aten.linalg_lu_factor_ex.default - couldn't find symbolic meta function/decomposition
    xfail('linalg.lu_factor_ex', ''),  # aten.linalg_lu_factor_ex.default - couldn't find symbolic meta function/decomposition
    xfail('linalg.lu_solve', ''),  # aten.linalg_lu_solve.default - couldn't find symbolic meta function/decomposition
    xfail('linalg.matrix_power'),  # RuntimeError: Trying to call aten.size on a tensor with symbolic shape
    xfail('linalg.matrix_norm', ''),  # aten.linalg_vector_norm.default - couldn't find symbolic meta function/decomposition
    xfail('linalg.matrix_rank', ''),  # aten.size.default - couldn't find symbolic meta function/decomposition
    xfail('linalg.matrix_rank', 'hermitian'),  # aten.size.default - couldn't find symbolic meta function/decomposition
    xfail('linalg.multi_dot', ''),  # aten.size.default - couldn't find symbolic meta function/decomposition
    xfail('norm', 'fro'),  # TensorImpl do not have numel
    xfail('norm', 'inf'),  # TensorImpl do not have numel
    xfail('linalg.norm', ''),  # TensorImpl do not have numel
    xfail('linalg.norm', 'subgradients_at_zero'),  # TensorImpl do not have numel
    xfail('linalg.pinv', ''),  # aten.linalg_pinv.atol_rtol_tensor - couldn't find symbolic meta function/decomposition
    xfail('linalg.pinv', 'singular'),  # aten.linalg_cholesky_ex.default - couldn't find symbolic meta function/decomposition
    xfail('linalg.pinv', 'hermitian'),  # aten.linalg_pinv.atol_rtol_tensor - couldn't find symbolic meta function/decompo...
    xfail('linalg.qr', ''),  # aten.linalg_qr.default - couldn't find symbolic meta function/decomposition
    xfail('linalg.slogdet', ''),  # aten._linalg_slogdet.default - couldn't find symbolic meta function/decomposition
    xfail('linalg.solve', ''),  # aten._linalg_solve_ex.default - couldn't find symbolic meta function/decomposition
    xfail('linalg.solve_ex', ''),  # aten._linalg_solve_ex.default - couldn't find symbolic meta function/decomposition
    xfail('linalg.solve_triangular', ''),  # aten.linalg_solve_triangular.default - couldn't find symbolic meta function/de...
    xfail('linalg.svd', ''),  # aten._linalg_svd.default - couldn't find symbolic meta function/decomposition
    xfail('linalg.svdvals', ''),  # aten._linalg_svd.default - couldn't find symbolic meta function/decomposition
    xfail('linalg.tensorinv', ''),  # aten.size.default - couldn't find symbolic meta function/decomposition
    xfail('linalg.tensorsolve', ''),  # aten.size.default - couldn't find symbolic meta function/decomposition
    xfail('linalg.vander', ''),  # aten.size.default - couldn't find symbolic meta function/decomposition
    xfail('linalg.vecdot', ''),  # Could not run 'aten::vdot' with arguments from the 'Meta' backend. This could be ...
    xfail('linalg.vector_norm', ''),  # TensorImpl do not have numel
    xfail('log_softmax', 'dtype'),  # aten._to_copy.default - couldn't find symbolic meta function/decomposition
    xfail('logaddexp2', ''),  # aten.logaddexp2.default - couldn't find symbolic meta function/decomposition
    xfail('logaddexp', ''),  # aten.logaddexp.default - couldn't find symbolic meta function/decomposition
    xfail('logcumsumexp', ''),  # aten.logcumsumexp.default - couldn't find symbolic meta function/decomposition
    xfail('logdet', ''),  # aten.size.default - couldn't find symbolic meta function/decomposition
    xfail('logsumexp', ''),  # Tensors of type TensorImpl do not have numel
    xfail('long', ''),  # aten._to_copy.default - couldn't find symbolic meta function/decomposition
    xfail('lu', ''),  # aten.linalg_lu_factor_ex.default - couldn't find symbolic meta function/decomposition
    xfail('lu_solve', ''),  # aten.linalg_lu_solve.default - couldn't find symbolic meta function/decomposition
    xfail('lu_unpack', ''),  # aten.lu_unpack.default - couldn't find symbolic meta function/decomposition
    xfail('masked_fill', ''),  # expected predicate to be bool, got torch.float32
    xfail('masked_scatter', ''),  # aten.masked_scatter.default - couldn't find symbolic meta function/decomposition
    xfail('masked_select', ''),  # aten.masked_select.default - couldn't find symbolic meta function/decomposition
    xfail('matmul', ''),  # aten.new_empty.default - couldn't find symbolic meta function/decomposition
    xfail('matrix_exp', ''),  # aten.linalg_matrix_exp.default - couldn't find symbolic meta function/decomposition
    xfail('max', 'reduction_with_dim'),  # aten.max.dim - couldn't find symbolic meta function/decomposition
    xfail('mean', ''),  # Unexpected type <class 'torch.SymIntNodeImpl'> when computing elementwise type promotion!
    xfail('median', ''),  # Could not run 'aten::median' with arguments from the 'Meta' backend. This could be becau...
    xfail('meshgrid', 'list_of_tensors'),  # Tensors of type TensorImpl do not have numel
    xfail('meshgrid', 'variadic_tensors'),  # Tensors of type TensorImpl do not have numel
    xfail('min', 'reduction_with_dim'),  # aten.min.dim - couldn't find symbolic meta function/decomposition
    xfail('mm', ''),  # aten.mm.default - couldn't find symbolic meta function/decomposition
    xfail('mode', ''),  # aten.mode.default - couldn't find symbolic meta function/decomposition
    xfail('msort', ''),  # aten.sort.default - couldn't find symbolic meta function/decomposition
    xfail('mv', ''),  # aten.mv.default - couldn't find symbolic meta function/decomposition
    xfail('nanmean', ''),  # The underlying op of 'aten.stride' has no overload name '_schema'
    xfail('narrow', ''),  # aten.size.default - couldn't find symbolic meta function/decomposition
<<<<<<< HEAD
    xfail('native_layer_norm', ''),  # Unexpected type <class 'torch.SymIntNodeImpl'> when computing elementwise type promot...
    xfail('new_full', ''),
    xfail('new_ones', ''),
    xfail('new_zeros', ''),
=======
    xfail('native_layer_norm', ''),  # Unexpected type <class 'torch.SymbolicIntNode'> when computing elementwise type promot...
>>>>>>> bea5c08d
    xfail('nn.functional.adaptive_avg_pool1d', ''),  # aten.size.default - couldn't find symbolic meta function/decomposition
    xfail('nn.functional.adaptive_avg_pool2d', ''),  # argument 'size' must be tuple of ints, but found element o...
    xfail('nn.functional.adaptive_avg_pool3d', ''),  # aten._adaptive_avg_pool3d.default - couldn't find symbolic meta func...
    xfail('nn.functional.adaptive_max_pool1d', ''),  # aten.size.default - couldn't find symbolic meta function/decomposition
    xfail('nn.functional.adaptive_max_pool2d', ''),  # aten.adaptive_max_pool2d.default - couldn't find symbolic meta funct...
    xfail('nn.functional.adaptive_max_pool3d', ''),  # argument 'output_size' (position 2) must be tupl...
    xfail('nn.functional.avg_pool1d', ''),  # aten.size.default - couldn't find symbolic meta function/decomposition
    xfail('nn.functional.avg_pool2d', ''),  # aten.avg_pool2d.default - couldn't find symbolic meta function/decomposition
    xfail('nn.functional.avg_pool3d', ''),  # aten.avg_pool3d.default - couldn't find symbolic meta function/decomposition
    xfail('nn.functional.batch_norm', ''),  # aten.size.default - couldn't find symbolic meta function/decomposition
    xfail('nn.functional.bilinear', ''),  # aten.size.default - couldn't find symbolic meta function/decomposition
    xfail('nn.functional.binary_cross_entropy', ''),  # aten.new_empty.default - couldn't find symbolic meta function/decom...
    xfail('nn.functional.binary_cross_entropy_with_logits', ''),  # aten.binary_cross_entropy_with_logits.default - couldn'...
    xfail('nn.functional.conv1d', ''),  # aten.convolution.default - couldn't find symbolic meta function/decomposition
    xfail('nn.functional.conv2d', ''),  # aten.convolution.default - couldn't find symbolic meta function/decomposition
    xfail('nn.functional.conv_transpose1d', ''),  # aten.convolution.default - couldn't find symbolic meta function/decompo...
    xfail('nn.functional.conv_transpose2d', ''),  # aten.convolution.default - couldn't find symbolic meta function/decompo...
    xfail('nn.functional.conv_transpose3d', ''),  # aten.convolution.default - couldn't find symbolic meta function/decompo...
    xfail('nn.functional.cosine_embedding_loss', ''),  # The underlying op of 'aten.stride' has no overload name '_schema'
    xfail('nn.functional.cosine_similarity', ''),  # aten.size.default - couldn't find symbolic meta function/decomposition
    xfail('nn.functional.cross_entropy', ''),  # aten.size.default - couldn't find symbolic meta function/decomposition
    xfail('nn.functional.dropout2d', ''),  # Tensors of type TensorImpl do not have numel
    xfail('nn.functional.dropout3d', ''),  # Tensors of type TensorImpl do not have numel
    xfail('nn.functional.dropout', ''),  # Tensors of type TensorImpl do not have numel
    xfail('nn.functional.embedding_bag', ''),  # aten._embedding_bag_forward_only.default - couldn't find symbolic meta fun...
    xfail('nn.functional.embedding', ''),  # argument 'size' must be tuple of ints, but found element of type tor...
    xfail('nn.functional.feature_alpha_dropout', 'with_train'),  # Tensors of type TensorImpl do not have numel
    xfail('nn.functional.fractional_max_pool2d', ''),  # argument 'size' must be tuple of ints, but found element of t...
    xfail('nn.functional.fractional_max_pool3d', ''),  # argument 'size' must be tuple of ints, but found element of t...
    xfail('nn.functional.glu', ''),  # aten.glu.default - couldn't find symbolic meta function/decomposition
    xfail('nn.functional.grid_sample', ''),  # aten.grid_sampler_2d.default - couldn't find symbolic meta function/decompos...
    xfail('nn.functional.group_norm', ''),  # 'torch._C.SymIntNode' and 'int'
    xfail('nn.functional.hardsigmoid', ''),  # Received type <class 'NoneType'> that is neither a tensor or a number!
    xfail('nn.functional.hardswish', ''),  # Received type <class 'NoneType'> that is neither a tensor or a number!
    xfail('nn.functional.hinge_embedding_loss', ''),  # aten.empty_like.default - couldn't find symbolic meta function/deco...
    xfail('nn.functional.huber_loss', ''),  # aten.size.default - couldn't find symbolic meta function/decomposition
    xfail('nn.functional.instance_norm', ''),  # aten.size.default - couldn't find symbolic meta function/decomposition
    xfail('nn.functional.interpolate', 'area'),  # aten.size.default - couldn't find symbolic meta function/decomposition
    xfail('nn.functional.interpolate', 'bicubic'),  # aten.upsample_bicubic2d.vec - couldn't find symbolic meta function/d...
    xfail('nn.functional.interpolate', 'bilinear'),  # aten.upsample_bilinear2d.vec - couldn't find symbolic meta function...
    xfail('nn.functional.interpolate', 'linear'),  # aten.upsample_linear1d.vec - couldn't find symbolic meta function/dec...
    xfail('nn.functional.interpolate', 'nearest'),  # aten.upsample_nearest1d.vec - couldn't find symbolic meta function/d...
    xfail('nn.functional.interpolate', 'trilinear'),  # aten.upsample_trilinear3d.vec - couldn't find symbolic meta functi...
    xfail('nn.functional.kl_div', ''),  # Unexpected type <class 'torch.SymIntNodeImpl'> when computing elementwise type pro...
    xfail('nn.functional.l1_loss', ''),  # aten.size.default - couldn't find symbolic meta function/decomposition
    xfail('nn.functional.layer_norm', ''),  # Unexpected type <class 'torch.SymIntNodeImpl'> when computing elementwise type...
    xfail('nn.functional.linear', ''),  # aten.mv.default - couldn't find symbolic meta function/decomposition
    xfail('nn.functional.local_response_norm', ''),  # Tensors of type TensorImpl do not have numel
    xfail('nn.functional.margin_ranking_loss', ''),  # The underlying op of 'aten.stride' has no overload name '_schema'
    xfail('nn.functional.max_pool2d', ''),  # aten.max_pool2d_with_indices.default - couldn't find symbolic meta function/d...
    xfail('nn.functional.max_pool3d', ''),  # aten.max_pool3d_with_indices.default - couldn't find symbolic meta function/d...
    xfail('nn.functional.max_unpool1d', 'grad'),  # aten.max_unpool2d.default - couldn't find symbolic meta function/decom...
    xfail('nn.functional.max_unpool2d', 'grad'),  # aten.max_unpool2d.default - couldn't find symbolic meta function/decom...
    xfail('nn.functional.max_unpool3d', 'grad'),  # aten.max_unpool3d.default - couldn't find symbolic meta function/decom...
    xfail('nn.functional.mse_loss', ''),  # aten.size.default - couldn't find symbolic meta function/decomposition
    xfail('nn.functional.multi_margin_loss', ''),  # Could not run 'aten::multi_margin_loss' with arguments from the...
    xfail('nn.functional.multilabel_margin_loss', ''),  # Could not run 'aten::multilabel_margin_loss_forward' with ...
    xfail('nn.functional.multilabel_soft_margin_loss', ''),  # aten.new_empty.default - couldn't find symbolic meta functio...
    xfail('nn.functional.normalize', ''),  # aten.size.default - couldn't find symbolic meta function/decomposition
    xfail('nn.functional.pad', 'circular'),  # aten.size.default - couldn't find symbolic meta function/decomposition
    xfail('nn.functional.pad', 'constant'),  # aten.fill.Scalar - couldn't find symbolic meta function/decomposition
    xfail('nn.functional.pad', 'reflect'),  # aten.reflection_pad1d.default - couldn't find symbolic meta function/decompo...
    xfail('nn.functional.pad', 'replicate'),  # aten.replication_pad1d.default - couldn't find symbolic meta function/deco...
    xfail('nn.functional.pairwise_distance', ''),  # TensorImpl does not have numel
    xfail('nn.functional.pdist', ''),  # Could not run 'aten::_pdist_forward' with arguments from the 'Meta' backend...
    xfail('nn.functional.pixel_shuffle', ''),  # aten.pixel_shuffle.default - couldn't find symbolic meta function/decompos...
    xfail('nn.functional.pixel_unshuffle', ''),  # aten.pixel_unshuffle.default - couldn't find symbolic meta function/deco...
    xfail('nn.functional.poisson_nll_loss', ''),  # The underlying op of 'aten.stride' has no overload name '_schema'
    xfail('nn.functional.prelu', ''),  # Tensors of type TensorImpl do not have numel
    xfail('nn.functional.rrelu', ''),  # aten.empty_like.default - couldn't find symbolic meta function/decomposition
    xfail('nn.functional.smooth_l1_loss', ''),  # aten.size.default - couldn't find symbolic meta function/decomposition
    xfail('nn.functional.soft_margin_loss', ''),  # aten.soft_margin_loss.default - couldn't find symbolic meta function/de...
    xfail('nn.functional.softmin', 'with_dtype'),  # aten._to_copy.default - couldn't find symbolic meta function/decompos...
    xfail('nn.functional.triplet_margin_loss', ''),  # Unexpected type <class 'torch.SymIntNodeImpl'> when computing element...
    xfail('nn.functional.triplet_margin_with_distance_loss', ''),  # Unexpected type <class 'torch.SymIntNodeImpl'> when com...
    xfail('nn.functional.unfold', ''),  # aten.im2col.default - couldn't find symbolic meta function/decomposition
    xfail('nn.functional.upsample_bilinear', ''),  # aten.upsample_bilinear2d.vec - couldn't find symbolic meta function/de...
    xfail('nn.functional.upsample_nearest', ''),  # aten.upsample_nearest1d.vec - couldn't find symbolic meta function/deco...
    xfail('norm', ''),  # TensorImpl does not have numel
    xfail('norm', 'nuc'),  # aten._linalg_svd.default - couldn't find symbolic meta function/decomposition
    xfail('normal', ''),  # aten.normal.Tensor_Tensor - couldn't find symbolic meta function/decomposition
    xfail('normal', 'number_mean'),  # aten.normal.float_Tensor - couldn't find symbolic meta function/decomposition
    xfail('ones_like', ''),  # aten.ones_like.default - couldn't find symbolic meta function/decomposition
    xfail('ormqr', ''),  # aten.ormqr.default - couldn't find symbolic meta function/decomposition
    xfail('outer', ''),  # aten.size.default - couldn't find symbolic meta function/decomposition
    xfail('pca_lowrank', ''),  # aten.mm.default - couldn't find symbolic meta function/decomposition
    xfail('pinverse', ''),  # aten.linalg_pinv.atol_rtol_tensor - couldn't find symbolic meta function/decomposition
    xfail('polygamma', 'polygamma_n_0'),  # aten.polygamma.default - couldn't find symbolic meta function/decomposition
    xfail('polygamma', 'polygamma_n_1'),  # aten.polygamma.default - couldn't find symbolic meta function/decomposition
    xfail('polygamma', 'polygamma_n_2'),  # aten.polygamma.default - couldn't find symbolic meta function/decomposition
    xfail('polygamma', 'polygamma_n_3'),  # aten.polygamma.default - couldn't find symbolic meta function/decomposition
    xfail('polygamma', 'polygamma_n_4'),  # aten.polygamma.default - couldn't find symbolic meta function/decomposition
    xfail('put', ''),  # aten.clone.default - couldn't find symbolic meta function/decomposition
    xfail('qr', ''),  # aten.linalg_qr.default - couldn't find symbolic meta function/decomposition
    xfail('rad2deg', ''),  # aten.rad2deg.default - couldn't find symbolic meta function/decomposition
    xfail('rand_like', ''),  # aten.randn_like.default - couldn't find symbolic meta function/decomposition
    xfail('randint_like', ''),  # aten.randint_like.default - couldn't find symbolic meta function/decomposition
    xfail('randn_like', ''),  # aten.randn_like.default - couldn't find symbolic meta function/decomposition
    xfail('ravel', ''),  # Tensors of type TensorImpl do not have numel
    xfail('renorm', ''),  # aten.renorm.default - couldn't find symbolic meta function/decomposition
    xfail('repeat', ''),  # aten.repeat.default - couldn't find symbolic meta function/decomposition
    xfail('reshape_as', ''),  # aten.size.default - couldn't find symbolic meta function/decomposition
    xfail('reshape', ''),  # Tensors of type TensorImpl do not have numel
    xfail('resize_', ''),  # aten.clone.default - couldn't find symbolic meta function/decomposition
    xfail('resize_as_', ''),  # aten.clone.default - couldn't find symbolic meta function/decomposition
    xfail('roll', ''),  # Tensors of type TensorImpl do not have numel
    xfail('rot90', ''),  # aten.empty_like.default - couldn't find symbolic meta function/decomposition
    xfail('round', ''),  # aten.round.default - couldn't find symbolic meta function/decomposition
    xfail('round', 'decimals_0'),  # aten.round.decimals - couldn't find symbolic meta function/decomposition
    xfail('round', 'decimals_3'),  # aten.round.decimals - couldn't find symbolic meta function/decomposition
    xfail('round', 'decimals_neg_3'),  # aten.round.decimals - couldn't find symbolic meta function/decomposition
    xfail('scatter_add', ''),  # aten.scatter_add.default - couldn't find symbolic meta function/decomposition
    xfail('scatter', ''),  # aten.scatter.src - couldn't find symbolic meta function/decomposition
    xfail('scatter_reduce', 'amax'),  # aten.scatter_reduce.two - couldn't find symbolic meta function/decomposition
    xfail('scatter_reduce', 'amin'),  # aten.scatter_reduce.two - couldn't find symbolic meta function/decomposition
    xfail('scatter_reduce', 'mean'),  # aten.scatter_reduce.two - couldn't find symbolic meta function/decomposition
    xfail('scatter_reduce', 'prod'),  # aten.scatter_reduce.two - couldn't find symbolic meta function/decomposition
    xfail('scatter_reduce', 'sum'),  # aten.scatter_reduce.two - couldn't find symbolic meta function/decomposition
    xfail('searchsorted', ''),  # Could not run 'aten::searchsorted.Tensor' with arguments from the 'Meta' backend. ...
    xfail('segment_reduce', 'offsets'),  # aten.segment_reduce.default - couldn't find symbolic meta function/decomposition
    xfail('select', ''),  # aten.select.int - couldn't find symbolic meta function/decomposition
    xfail('select_scatter', ''),  # aten.select_scatter.default - couldn't find symbolic meta function/decomposition
    xfail('sgn', ''),  # aten.sgn.default - couldn't find symbolic meta function/decomposition
    xfail('short', ''),  # aten._to_copy.default - couldn't find symbolic meta function/decomposition
    xfail('sinc', ''),  # aten.sinc.default - couldn't find symbolic meta function/decomposition
    xfail('slice_scatter', ''),  # aten.slice_scatter.default - couldn't find symbolic meta function/decomposition
    xfail('softmax', 'with_dtype'),  # aten._to_copy.default - couldn't find symbolic meta function/decomposition
    xfail('sort', ''),  # aten.sort.default - couldn't find symbolic meta function/decomposition
    xfail('special.airy_ai', ''),  # aten.special_airy_ai.default - couldn't find symbolic meta function/decomposition
    xfail('special.bessel_j0', ''),  # aten.special_bessel_j0.default - couldn't find symbolic meta function/decomposition
    xfail('special.bessel_j1', ''),  # aten.special_bessel_j1.default - couldn't find symbolic meta function/decomposition
    xfail('special.bessel_y0', ''),  # aten.special_bessel_y0.default - couldn't find symbolic meta function/decomposition
    xfail('special.bessel_y1', ''),  # aten.special_bessel_y1.default - couldn't find symbolic meta function/decomposition
    xfail('special.chebyshev_polynomial_t', ''),  # aten.special_chebyshev_polynomial_t.default - couldn't find symbolic me...
    xfail('special.chebyshev_polynomial_u', ''),  # aten.special_chebyshev_polynomial_u.default - couldn't find symbolic me...
    xfail('special.entr', ''),  # aten.special_entr.default - couldn't find symbolic meta function/decomposition
    xfail('special.erfcx', ''),  # aten.special_erfcx.default - couldn't find symbolic meta function/decomposition
    xfail('special.hermite_polynomial_h', ''),  # aten.special_hermite_polynomial_h.default - couldn't find symbolic meta f...
    xfail('special.hermite_polynomial_he', ''),  # aten.special_hermite_polynomial_he.default - couldn't find symbolic meta...
    xfail('special.laguerre_polynomial_l', ''),  # aten.special_laguerre_polynomial_l.default - couldn't find symbolic meta...
    xfail('special.log_ndtr', ''),  # aten.special_log_ndtr.default - couldn't find symbolic meta function/decomposition
    xfail('special.modified_bessel_i0', ''),  # aten.special_modified_bessel_i0.default - couldn't find symbolic meta funct...
    xfail('special.modified_bessel_i1', ''),  # aten.special_modified_bessel_i1.default - couldn't find symbolic meta funct...
    xfail('special.modified_bessel_k0', ''),  # aten.special_modified_bessel_k0.default - couldn't find symbolic meta funct...
    xfail('special.modified_bessel_k1', ''),  # aten.special_modified_bessel_k1.default - couldn't find symbolic meta funct...
    xfail('special.ndtri', ''),  # aten.special_ndtri.default - couldn't find symbolic meta function/decomposition
    xfail('special.polygamma', 'special_polygamma_n_0'),  # aten.polygamma.default - couldn't find symbolic meta function/...
    xfail('special.scaled_modified_bessel_k0', ''),  # aten.special_scaled_modified_bessel_k0.default - couldn't find symbo...
    xfail('special.scaled_modified_bessel_k1', ''),  # aten.special_scaled_modified_bessel_k1.default - couldn't find symbo...
    xfail('special.spherical_bessel_j0', ''),  # aten.special_spherical_bessel_j0.default - couldn't find symbolic meta fun...
    xfail('special.xlog1py', ''),  # aten.special_xlog1py.default - couldn't find symbolic meta function/decomposition
    xfail('split', ''),  # 'torch._C.SymIntNode' and 'int'
    xfail('split', 'list_args'),  # aten.size.default - couldn't find symbolic meta function/decomposition
    xfail('split_with_sizes', ''),  # aten.size.default - couldn't find symbolic meta function/decomposition
    xfail('stack', ''),  # argument 'size' must be tuple of ints, but found element of type torch._C.SymIntNode a...
    xfail('std', ''),  # Unexpected type <class 'torch.SymIntNodeImpl'> when computing elementwise type promotion!
    xfail('std_mean', ''),  # Unexpected type <class 'torch.SymIntNodeImpl'> when computing elementwise type promotion!
    xfail('stft', ''),  # argument 'size' must be tuple of ints, but found element of type torch._C.SymIntNode at...
    xfail('sum_to_size', ''),  # aten.size.default - couldn't find symbolic meta function/decomposition
    xfail('svd', ''),  # aten._linalg_svd.default - couldn't find symbolic meta function/decomposition
    xfail('svd_lowrank', ''),  # aten.mm.default - couldn't find symbolic meta function/decomposition
    xfail('symeig', ''),  # aten.symeig.default - couldn't find symbolic meta function/decomposition
    xfail('take_along_dim', ''),  # dtype of indices should be Long but got Float
    xfail('take', ''),  # aten.take.default - couldn't find symbolic meta function/decomposition
    xfail('tensordot', ''),  # aten.size.default - couldn't find symbolic meta function/decomposition
    xfail('tile', ''),  # aten.repeat.default - couldn't find symbolic meta function/decomposition
    xfail('topk', ''),  # aten.topk.default - couldn't find symbolic meta function/decomposition
    xfail('trapezoid', ''),  # aten.size.default - couldn't find symbolic meta function/decomposition
    xfail('trapz', ''),  # aten.size.default - couldn't find symbolic meta function/decomposition
    xfail('triangular_solve', ''),  # aten.triangular_solve.default - couldn't find symbolic meta function/decomposition
    xfail('tril', ''),  # aten.tril.default - couldn't find symbolic meta function/decomposition
    xfail('triu', ''),  # aten.triu.default - couldn't find symbolic meta function/decomposition
    xfail('unfold', ''),  # aten.unfold.default - couldn't find symbolic meta function/decomposition
    xfail('var_mean', ''),  # Unexpected type <class 'torch.SymIntNodeImpl'> when computing elementwise type promotion!
    xfail('var', ''),  # Unexpected type <class 'torch.SymIntNodeImpl'> when computing elementwise type promotion!
    xfail('vdot', ''),  # aten.vdot.default - couldn't find symbolic meta function/decomposition
    xfail('view_as_complex', ''),  # aten.view_as_complex.default - couldn't find symbolic meta function/decomposition
    xfail('view_as', ''),  # aten.size.default - couldn't find symbolic meta function/decomposition
    xfail('view', ''),  # Tensors of type TensorImpl do not have numel
    xfail('vsplit', ''),  # aten.size.default - couldn't find symbolic meta function/decomposition
    xfail('where', ''),  # expected predicate to be bool, got torch.float32
    xfail('zero_', ''),  # aten.clone.default - couldn't find symbolic meta function/decomposition
    xfail('zeros_like', ''),  # aten.zeros_like.default - couldn't find symbolic meta function/decomposition
}

def _test_make_fx_helper(self, device, dtype, op, tracing_mode):
    def f(args, kwargs):
        return op.op(*args, **kwargs)
    sample_inputs_itr = op.sample_inputs(device, dtype, requires_grad=False)
    new_f = None
    for sample_input in sample_inputs_itr:
        args = [sample_input.input] + list(sample_input.args)
        kwargs = sample_input.kwargs

        try:
            new_f = make_fx(f, tracing_mode=tracing_mode)(args, kwargs)
        except DynamicOutputShapeException as e:
            self.skipTest("Dynamic output shape operation in trace")

        for arg in args:
            if isinstance(arg, torch.Tensor) and arg.dtype == torch.float:
                arg.uniform_(0, 1)
        try:
            old_out = f(args, kwargs)
        except Exception:
            continue
        new_out = wrapper_set_seed(new_f, args, kwargs)
        self.assertEqual(new_out, old_out)

class TestProxyTensorOpInfo(TestCase):
    @ops(op_db, allowed_dtypes=(torch.float,))
    @skipOps('TestProxyTensorOpInfo', 'test_make_fx_exhaustive', make_fx_failures)
    def test_make_fx_exhaustive(self, device, dtype, op):
        _test_make_fx_helper(self, device, dtype, op, "real")

    @ops(op_db, allowed_dtypes=(torch.float,))
    @skipOps('TestProxyTensorOpInfo', 'test_make_fx_fake_exhaustive', make_fx_failures.union(fake_tensor_failures))
    def test_make_fx_fake_exhaustive(self, device, dtype, op):
        _test_make_fx_helper(self, device, dtype, op, "fake")

    @skipIfNoSympy
    @ops(op_db, allowed_dtypes=(torch.float,))
    @skipOps('TestProxyTensorOpInfo', 'test_make_fx_symbolic_exhaustive',
             make_fx_failures | fake_tensor_failures | symbolic_tensor_failures)
    def test_make_fx_symbolic_exhaustive(self, device, dtype, op):
        _test_make_fx_helper(self, device, dtype, op, "symbolic")


only_for = ("cpu")
instantiate_device_type_tests(
    TestProxyTensor,
    globals(),
    only_for=only_for,
)
instantiate_device_type_tests(TestProxyTensorOpInfo, globals(), only_for=only_for)


if __name__ == '__main__':
    run_tests()<|MERGE_RESOLUTION|>--- conflicted
+++ resolved
@@ -481,7 +481,7 @@
     xfail('addmm', 'decomposed'),  # aten.mm.default - couldn't find symbolic meta function/decomposition
     xfail('addmv', ''),  # aten.addmv.default - couldn't find symbolic meta function/decomposition
     xfail('addr', ''),  # aten.size.default - couldn't find symbolic meta function/decomposition
-    xfail('all', ''),  # Unexpected type <class 'torch.SymIntNodeImpl'> when computing elementwise type promotion!
+    xfail('all', ''),  # Unexpected type <class 'torch.SymbolicIntNode'> when computing elementwise type promotion!
     xfail('aminmax', ''),  # aten.aminmax.default - couldn't find symbolic meta function/decomposition
     xfail('argmax', ''),  # aten.argmax.default - couldn't find symbolic meta function/decomposition
     xfail('argmin', ''),  # aten.argmin.default - couldn't find symbolic meta function/decomposition
@@ -634,7 +634,7 @@
     xfail('matmul', ''),  # aten.new_empty.default - couldn't find symbolic meta function/decomposition
     xfail('matrix_exp', ''),  # aten.linalg_matrix_exp.default - couldn't find symbolic meta function/decomposition
     xfail('max', 'reduction_with_dim'),  # aten.max.dim - couldn't find symbolic meta function/decomposition
-    xfail('mean', ''),  # Unexpected type <class 'torch.SymIntNodeImpl'> when computing elementwise type promotion!
+    xfail('mean', ''),  # Unexpected type <class 'torch.SymbolicIntNode'> when computing elementwise type promotion!
     xfail('median', ''),  # Could not run 'aten::median' with arguments from the 'Meta' backend. This could be becau...
     xfail('meshgrid', 'list_of_tensors'),  # Tensors of type TensorImpl do not have numel
     xfail('meshgrid', 'variadic_tensors'),  # Tensors of type TensorImpl do not have numel
@@ -645,14 +645,7 @@
     xfail('mv', ''),  # aten.mv.default - couldn't find symbolic meta function/decomposition
     xfail('nanmean', ''),  # The underlying op of 'aten.stride' has no overload name '_schema'
     xfail('narrow', ''),  # aten.size.default - couldn't find symbolic meta function/decomposition
-<<<<<<< HEAD
-    xfail('native_layer_norm', ''),  # Unexpected type <class 'torch.SymIntNodeImpl'> when computing elementwise type promot...
-    xfail('new_full', ''),
-    xfail('new_ones', ''),
-    xfail('new_zeros', ''),
-=======
     xfail('native_layer_norm', ''),  # Unexpected type <class 'torch.SymbolicIntNode'> when computing elementwise type promot...
->>>>>>> bea5c08d
     xfail('nn.functional.adaptive_avg_pool1d', ''),  # aten.size.default - couldn't find symbolic meta function/decomposition
     xfail('nn.functional.adaptive_avg_pool2d', ''),  # argument 'size' must be tuple of ints, but found element o...
     xfail('nn.functional.adaptive_avg_pool3d', ''),  # aten._adaptive_avg_pool3d.default - couldn't find symbolic meta func...
@@ -684,7 +677,7 @@
     xfail('nn.functional.fractional_max_pool3d', ''),  # argument 'size' must be tuple of ints, but found element of t...
     xfail('nn.functional.glu', ''),  # aten.glu.default - couldn't find symbolic meta function/decomposition
     xfail('nn.functional.grid_sample', ''),  # aten.grid_sampler_2d.default - couldn't find symbolic meta function/decompos...
-    xfail('nn.functional.group_norm', ''),  # 'torch._C.SymIntNode' and 'int'
+    xfail('nn.functional.group_norm', ''),  # 'torch._C.SymbolicIntNode' and 'int'
     xfail('nn.functional.hardsigmoid', ''),  # Received type <class 'NoneType'> that is neither a tensor or a number!
     xfail('nn.functional.hardswish', ''),  # Received type <class 'NoneType'> that is neither a tensor or a number!
     xfail('nn.functional.hinge_embedding_loss', ''),  # aten.empty_like.default - couldn't find symbolic meta function/deco...
@@ -696,9 +689,9 @@
     xfail('nn.functional.interpolate', 'linear'),  # aten.upsample_linear1d.vec - couldn't find symbolic meta function/dec...
     xfail('nn.functional.interpolate', 'nearest'),  # aten.upsample_nearest1d.vec - couldn't find symbolic meta function/d...
     xfail('nn.functional.interpolate', 'trilinear'),  # aten.upsample_trilinear3d.vec - couldn't find symbolic meta functi...
-    xfail('nn.functional.kl_div', ''),  # Unexpected type <class 'torch.SymIntNodeImpl'> when computing elementwise type pro...
+    xfail('nn.functional.kl_div', ''),  # Unexpected type <class 'torch.SymbolicIntNode'> when computing elementwise type pro...
     xfail('nn.functional.l1_loss', ''),  # aten.size.default - couldn't find symbolic meta function/decomposition
-    xfail('nn.functional.layer_norm', ''),  # Unexpected type <class 'torch.SymIntNodeImpl'> when computing elementwise type...
+    xfail('nn.functional.layer_norm', ''),  # Unexpected type <class 'torch.SymbolicIntNode'> when computing elementwise type...
     xfail('nn.functional.linear', ''),  # aten.mv.default - couldn't find symbolic meta function/decomposition
     xfail('nn.functional.local_response_norm', ''),  # Tensors of type TensorImpl do not have numel
     xfail('nn.functional.margin_ranking_loss', ''),  # The underlying op of 'aten.stride' has no overload name '_schema'
@@ -726,8 +719,8 @@
     xfail('nn.functional.smooth_l1_loss', ''),  # aten.size.default - couldn't find symbolic meta function/decomposition
     xfail('nn.functional.soft_margin_loss', ''),  # aten.soft_margin_loss.default - couldn't find symbolic meta function/de...
     xfail('nn.functional.softmin', 'with_dtype'),  # aten._to_copy.default - couldn't find symbolic meta function/decompos...
-    xfail('nn.functional.triplet_margin_loss', ''),  # Unexpected type <class 'torch.SymIntNodeImpl'> when computing element...
-    xfail('nn.functional.triplet_margin_with_distance_loss', ''),  # Unexpected type <class 'torch.SymIntNodeImpl'> when com...
+    xfail('nn.functional.triplet_margin_loss', ''),  # Unexpected type <class 'torch.SymbolicIntNode'> when computing element...
+    xfail('nn.functional.triplet_margin_with_distance_loss', ''),  # Unexpected type <class 'torch.SymbolicIntNode'> when com...
     xfail('nn.functional.unfold', ''),  # aten.im2col.default - couldn't find symbolic meta function/decomposition
     xfail('nn.functional.upsample_bilinear', ''),  # aten.upsample_bilinear2d.vec - couldn't find symbolic meta function/de...
     xfail('nn.functional.upsample_nearest', ''),  # aten.upsample_nearest1d.vec - couldn't find symbolic meta function/deco...
@@ -804,13 +797,13 @@
     xfail('special.scaled_modified_bessel_k1', ''),  # aten.special_scaled_modified_bessel_k1.default - couldn't find symbo...
     xfail('special.spherical_bessel_j0', ''),  # aten.special_spherical_bessel_j0.default - couldn't find symbolic meta fun...
     xfail('special.xlog1py', ''),  # aten.special_xlog1py.default - couldn't find symbolic meta function/decomposition
-    xfail('split', ''),  # 'torch._C.SymIntNode' and 'int'
+    xfail('split', ''),  # 'torch._C.SymbolicIntNode' and 'int'
     xfail('split', 'list_args'),  # aten.size.default - couldn't find symbolic meta function/decomposition
     xfail('split_with_sizes', ''),  # aten.size.default - couldn't find symbolic meta function/decomposition
-    xfail('stack', ''),  # argument 'size' must be tuple of ints, but found element of type torch._C.SymIntNode a...
-    xfail('std', ''),  # Unexpected type <class 'torch.SymIntNodeImpl'> when computing elementwise type promotion!
-    xfail('std_mean', ''),  # Unexpected type <class 'torch.SymIntNodeImpl'> when computing elementwise type promotion!
-    xfail('stft', ''),  # argument 'size' must be tuple of ints, but found element of type torch._C.SymIntNode at...
+    xfail('stack', ''),  # argument 'size' must be tuple of ints, but found element of type torch._C.SymbolicIntNode a...
+    xfail('std', ''),  # Unexpected type <class 'torch.SymbolicIntNode'> when computing elementwise type promotion!
+    xfail('std_mean', ''),  # Unexpected type <class 'torch.SymbolicIntNode'> when computing elementwise type promotion!
+    xfail('stft', ''),  # argument 'size' must be tuple of ints, but found element of type torch._C.SymbolicIntNode at...
     xfail('sum_to_size', ''),  # aten.size.default - couldn't find symbolic meta function/decomposition
     xfail('svd', ''),  # aten._linalg_svd.default - couldn't find symbolic meta function/decomposition
     xfail('svd_lowrank', ''),  # aten.mm.default - couldn't find symbolic meta function/decomposition
@@ -826,8 +819,8 @@
     xfail('tril', ''),  # aten.tril.default - couldn't find symbolic meta function/decomposition
     xfail('triu', ''),  # aten.triu.default - couldn't find symbolic meta function/decomposition
     xfail('unfold', ''),  # aten.unfold.default - couldn't find symbolic meta function/decomposition
-    xfail('var_mean', ''),  # Unexpected type <class 'torch.SymIntNodeImpl'> when computing elementwise type promotion!
-    xfail('var', ''),  # Unexpected type <class 'torch.SymIntNodeImpl'> when computing elementwise type promotion!
+    xfail('var_mean', ''),  # Unexpected type <class 'torch.SymbolicIntNode'> when computing elementwise type promotion!
+    xfail('var', ''),  # Unexpected type <class 'torch.SymbolicIntNode'> when computing elementwise type promotion!
     xfail('vdot', ''),  # aten.vdot.default - couldn't find symbolic meta function/decomposition
     xfail('view_as_complex', ''),  # aten.view_as_complex.default - couldn't find symbolic meta function/decomposition
     xfail('view_as', ''),  # aten.size.default - couldn't find symbolic meta function/decomposition
