--- conflicted
+++ resolved
@@ -594,11 +594,7 @@
     xfail('linalg.lu_factor', ''),  # aten.linalg_lu_factor_ex.default - couldn't find symbolic meta function/decomposition
     xfail('linalg.lu_factor_ex', ''),  # aten.linalg_lu_factor_ex.default - couldn't find symbolic meta function/decomposition
     xfail('linalg.lu_solve', ''),  # aten.linalg_lu_solve.default - couldn't find symbolic meta function/decomposition
-<<<<<<< HEAD
-    xfail('linalg.matrix_power'),  # RuntimeError: Trying to call aten.size on a tensor with symbolic shapes.
-=======
     xfail('linalg.matrix_power'),  # RuntimeError: Trying to call aten.size on a tensor with symbolic shape
->>>>>>> ce0fe4ef
     xfail('linalg.matrix_norm', ''),  # aten.linalg_vector_norm.default - couldn't find symbolic meta function/decomposition
     xfail('linalg.matrix_rank', ''),  # aten.size.default - couldn't find symbolic meta function/decomposition
     xfail('linalg.matrix_rank', 'hermitian'),  # aten.size.default - couldn't find symbolic meta function/decomposition
