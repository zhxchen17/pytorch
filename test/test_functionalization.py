# Owner(s): ["module: codegen"]

import torch
from torch.testing._internal.common_utils import TestCase, run_tests, skipIfTorchDynamo, TEST_WITH_TORCHDYNAMO
from torch.testing._internal.logging_tensor import LoggingTensor, capture_logs
from torch.utils._pytree import tree_map
from torch.fx.experimental.proxy_tensor import make_fx

import unittest

def are_aliased(x, y):
    if x._base is None and y._base is None:
        return False
    if x._base is not None and y._base is None:
        return x._base is y
    if x._base is None and y._base is not None:
        return y._base is x
    return x._base is y._base


@unittest.skipIf(TEST_WITH_TORCHDYNAMO, "https://github.com/pytorch/pytorch/issues/81457")
class TestFunctionalization(TestCase):
    # We can unify testing and use functionalize() here instead
    # if/when functorch moves into core.
    def _functionalize(self, f, *, reapply_views: bool):
        def wrapped(a):
            input_functional = torch._to_functional_tensor(a)
            torch._enable_functionalization(reapply_views=reapply_views)
            try:
                out = f(input_functional)
            finally:
                torch._disable_functionalization()
            torch._sync(input_functional)
            tree_map(torch._sync, out)
            out_unwrapped = tree_map(torch._from_functional_tensor, out)
            return out_unwrapped

        return wrapped

    def get_logs(self, func, inpt, *, reapply_views=False):
        traced_f = make_fx(self._functionalize(func, reapply_views=reapply_views))(inpt)
        return traced_f.code

    def assert_functionalization(self, func, inpt, *, reapply_views=False):
        input_clone = inpt.clone()
        input_clone2 = inpt.clone()
        input_functional = torch._to_functional_tensor(input_clone2)

        # Compare outputs (and mutated inputs), with and without functionalization.
        out_ref = func(inpt)

        torch._enable_functionalization(reapply_views=reapply_views)
        try:
            out_functional = func(input_functional)
        finally:
            torch._disable_functionalization()

        # We need to sync the input tensors first, in case there are any queued mutations left.
        torch._sync(input_functional)
        self.assertEqual(inpt, torch._from_functional_tensor(input_functional))  # input mutations should still occur

        # Handle tests with multi-tensor outputs
        if isinstance(out_ref, tuple) and isinstance(out_functional, tuple):
            out_refs, out_functionals = list(out_ref), list(out_functional)
        else:
            out_refs, out_functionals = [out_ref], [out_functional]

        for out_ref_, out_functional_ in zip(out_refs, out_functionals):
            self.assertEqual(out_ref_.size(), out_functional_.size())
            torch._sync(out_functional_)
            out_functional_unwrapped = torch._from_functional_tensor(out_functional_)
            self.assertEqual(out_ref_, out_functional_unwrapped)

    def test_save_for_backwards_segfault(self):
        inp = torch._to_functional_tensor(LoggingTensor(torch.randn(2, 2))).requires_grad_(True)
        inp.exp()

    def test_multiple_views_of_same_base(self):
        def f(x):
            y = x.view(-1)
            z = x.view(-1)
            x.add_(1)
            # y should have been updated.
            y2 = y + 1
            # z should have been updated too.
            z2 = z + 1
            return z2
        self.assert_functionalization(f, torch.ones(4))

    def test_simple(self):
        def f(x):
            # simple test: 1 view op, 1 inplace op
            tmp = torch.ones(4, 2)
            y = x.view(4, 2)
            y.add_(tmp)
            z = x * x
            return y
        self.assert_functionalization(f, torch.ones(4, 2))
        logs = self.get_logs(f, torch.ones(4, 2))
        self.assertExpectedInline(logs, """\



def forward(self, a_1):
<<<<<<< HEAD
    empty = torch.ops.aten.empty.memory_format([4, 2], dtype = torch.float32, device = device(type='cpu'), pin_memory = False)
    fill_scalar = torch.ops.aten.fill.Scalar(empty, 1.0);  empty = None
    view_copy_default = torch.ops.aten.view_copy.default(a_1, [4, 2]);  a_1 = None
    add_tensor = torch.ops.aten.add.Tensor(view_copy_default, fill_scalar);  view_copy_default = fill_scalar = None
||||||| parent of 07d4d7cc8e (Add Python to CompositeImplicitAutograd)
    empty = torch.ops.aten.empty.memory_format([4, 2], dtype = torch.float32, device = device(type='cpu'), pin_memory = False)
    fill_scalar = torch.ops.aten.fill.Scalar(empty, 1.0);  empty = None
    view_copy_default = torch.ops.aten.view_copy.default(a_1, [4, 2])
    add_tensor = torch.ops.aten.add.Tensor(view_copy_default, fill_scalar);  view_copy_default = fill_scalar = None
=======
    ones = torch.ops.aten.ones.default([4, 2], dtype = torch.float32, device = device(type='cpu'), pin_memory = False)
    view_copy_default = torch.ops.aten.view_copy.default(a_1, [4, 2])
    add_tensor = torch.ops.aten.add.Tensor(view_copy_default, ones);  view_copy_default = ones = None
>>>>>>> 07d4d7cc8e (Add Python to CompositeImplicitAutograd)
    view_copy_default_1 = torch.ops.aten.view_copy.default(add_tensor, [4, 2])
<<<<<<< HEAD
    mul_tensor = torch.ops.aten.mul.Tensor(view_copy_default_1, view_copy_default_1);  view_copy_default_1 = None
||||||| parent of 07d4d7cc8e (Add Python to CompositeImplicitAutograd)
    mul_tensor = torch.ops.aten.mul.Tensor(view_copy_default_1, view_copy_default_1)
    copy__default = torch.ops.aten.copy_.default(a_1, view_copy_default_1);  a_1 = view_copy_default_1 = None
    return add_tensor
    """)

        reinplaced_logs = self.get_logs(f, torch.ones(4, 2), reapply_views=True, run_reinplace=True)
        self.assertExpectedInline(reinplaced_logs, """\



def forward(self, a_1):
    empty = torch.ops.aten.empty.memory_format([4, 2], dtype = torch.float32, device = device(type='cpu'), pin_memory = False)
    fill_scalar = torch.ops.aten.fill_.Scalar(empty, 1.0)
    view_default = torch.ops.aten.view.default(a_1, [4, 2])
    add_tensor = torch.ops.aten.add.Tensor(view_default, empty);  view_default = empty = None
    view_default_1 = torch.ops.aten.view.default(add_tensor, [4, 2])
    mul_tensor = torch.ops.aten.mul.Tensor(view_default_1, view_default_1)
    copy__default = torch.ops.aten.copy_.default(a_1, view_default_1);  a_1 = view_default_1 = None
=======
    mul_tensor = torch.ops.aten.mul.Tensor(view_copy_default_1, view_copy_default_1)
    copy__default = torch.ops.aten.copy_.default(a_1, view_copy_default_1);  a_1 = view_copy_default_1 = None
    return add_tensor
    """)

        reinplaced_logs = self.get_logs(f, torch.ones(4, 2), reapply_views=True, run_reinplace=True)
        self.assertExpectedInline(reinplaced_logs, """\



def forward(self, a_1):
    ones = torch.ops.aten.ones.default([4, 2], dtype = torch.float32, device = device(type='cpu'), pin_memory = False)
    view_default = torch.ops.aten.view.default(a_1, [4, 2])
    add_tensor = torch.ops.aten.add.Tensor(view_default, ones);  view_default = ones = None
    view_default_1 = torch.ops.aten.view.default(add_tensor, [4, 2])
    mul_tensor = torch.ops.aten.mul.Tensor(view_default_1, view_default_1)
    copy__default = torch.ops.aten.copy_.default(a_1, view_default_1);  a_1 = view_default_1 = None
>>>>>>> 07d4d7cc8e (Add Python to CompositeImplicitAutograd)
    return add_tensor
    """)

    def test_simple_out(self):
        def f(x):
            tmp = torch.ones(4, 2)
            y = x.view(4, 2)
            # the out= tensor will get resized, since it has size=0 to start.
            z = torch.empty(())
            torch.add(y, tmp, out=z)
            w = z * z
            return w
        self.assert_functionalization(f, torch.ones(4, 2))
        logs = self.get_logs(f, torch.ones(4, 2))
        self.assertExpectedInline(logs, """\



def forward(self, a_1):
    ones = torch.ops.aten.ones.default([4, 2], dtype = torch.float32, device = device(type='cpu'), pin_memory = False)
    view_copy_default = torch.ops.aten.view_copy.default(a_1, [4, 2]);  a_1 = None
    empty = torch.ops.aten.empty.memory_format([], dtype = torch.float32, device = device(type='cpu'), pin_memory = False)
    add_tensor = torch.ops.aten.add.Tensor(view_copy_default, ones);  view_copy_default = ones = None
    mul_tensor = torch.ops.aten.mul.Tensor(add_tensor, add_tensor);  add_tensor = None
    return mul_tensor
    """)

<<<<<<< HEAD
||||||| parent of 07d4d7cc8e (Add Python to CompositeImplicitAutograd)
        reinplaced_logs = self.get_logs(f, torch.ones(4, 2), reapply_views=True, run_reinplace=True)
        self.assertExpectedInline(reinplaced_logs, """\



def forward(self, a_1):
    empty = torch.ops.aten.empty.memory_format([4, 2], dtype = torch.float32, device = device(type='cpu'), pin_memory = False)
    fill_scalar = torch.ops.aten.fill_.Scalar(empty, 1.0)
    view_default = torch.ops.aten.view.default(a_1, [4, 2]);  a_1 = None
    empty_1 = torch.ops.aten.empty.SymInt([], dtype = torch.float32, device = device(type='cpu'), pin_memory = False)
    add_tensor = torch.ops.aten.add.Tensor(view_default, empty);  view_default = empty = None
    mul_tensor = torch.ops.aten.mul.Tensor(add_tensor, add_tensor);  add_tensor = None
    return mul_tensor
    """)

=======
        reinplaced_logs = self.get_logs(f, torch.ones(4, 2), reapply_views=True, run_reinplace=True)
        self.assertExpectedInline(reinplaced_logs, """\



def forward(self, a_1):
    ones = torch.ops.aten.ones.default([4, 2], dtype = torch.float32, device = device(type='cpu'), pin_memory = False)
    view_default = torch.ops.aten.view.default(a_1, [4, 2]);  a_1 = None
    empty = torch.ops.aten.empty.memory_format([], dtype = torch.float32, device = device(type='cpu'), pin_memory = False)
    add_tensor = torch.ops.aten.add.Tensor(view_default, ones);  view_default = ones = None
    mul_tensor = torch.ops.aten.mul.Tensor(add_tensor, add_tensor);  add_tensor = None
    return mul_tensor
    """)

>>>>>>> 07d4d7cc8e (Add Python to CompositeImplicitAutograd)
    def test_multi_out(self):
        def f(x):
            # aminmax.out returns a tuple of tensors.
            # functionalization should properly handle the tuple.
            out_min = torch.empty(4)
            out_max = torch.empty(4)
            torch.aminmax(x, dim=0, out=(out_max, out_min))
            return out_max
        self.assert_functionalization(f, torch.arange(8, dtype=torch.float32))
        logs = self.get_logs(f, torch.arange(8, dtype=torch.float32))
        self.assertExpectedInline(logs, """\



def forward(self, a_1):
    empty = torch.ops.aten.empty.memory_format([4], dtype = torch.float32, device = device(type='cpu'), pin_memory = False)
    empty_1 = torch.ops.aten.empty.memory_format([4], dtype = torch.float32, device = device(type='cpu'), pin_memory = False)
    aminmax_default = torch.ops.aten.aminmax.default(a_1, dim = 0);  a_1 = None
    getitem = aminmax_default[0]
    getitem_1 = aminmax_default[1];  aminmax_default = None
    return getitem
    """)

<<<<<<< HEAD
||||||| parent of 07d4d7cc8e (Add Python to CompositeImplicitAutograd)
        reinplaced_logs = self.get_logs(f, torch.arange(8, dtype=torch.float32), reapply_views=True, run_reinplace=True)
        self.assertExpectedInline(reinplaced_logs, """\



def forward(self, a_1):
    empty = torch.ops.aten.empty.SymInt([4], dtype = torch.float32, device = device(type='cpu'), pin_memory = False)
    empty_1 = torch.ops.aten.empty.SymInt([4], dtype = torch.float32, device = device(type='cpu'), pin_memory = False)
    aminmax_default = torch.ops.aten.aminmax.default(a_1, dim = 0);  a_1 = None
    getitem = aminmax_default[0]
    getitem_1 = aminmax_default[1];  aminmax_default = None
    return getitem
    """)

=======
        reinplaced_logs = self.get_logs(f, torch.arange(8, dtype=torch.float32), reapply_views=True, run_reinplace=True)
        self.assertExpectedInline(reinplaced_logs, """\



def forward(self, a_1):
    empty = torch.ops.aten.empty.memory_format([4], dtype = torch.float32, device = device(type='cpu'), pin_memory = False)
    empty_1 = torch.ops.aten.empty.memory_format([4], dtype = torch.float32, device = device(type='cpu'), pin_memory = False)
    aminmax_default = torch.ops.aten.aminmax.default(a_1, dim = 0);  a_1 = None
    getitem = aminmax_default[0]
    getitem_1 = aminmax_default[1];  aminmax_default = None
    return getitem
    """)

>>>>>>> 07d4d7cc8e (Add Python to CompositeImplicitAutograd)
    def test_tensor_ctr(self):
        def f(x):
            y = torch.tensor((1, 2, 3))
            z = y.view(-1)
            z.add_(1)
            return y
        self.assert_functionalization(f, torch.arange(3, dtype=torch.float32))

    def test_inplace_on_non_view(self):
        def f(x):
            # test for the case where we functionalize an inplace op on the other tensor - not a view.
            # This is worth checking because the tensor will have an empty ViewMeta stack, which needs to be special cased.
            tmp = torch.ones(4, 2)
            y = x.view(4, 2)
            x.add_(tmp)
            return y
        self.assert_functionalization(f, torch.ones(4, 2))
        logs = self.get_logs(f, torch.ones(4, 2))
        self.assertExpectedInline(logs, """\



def forward(self, a_1):
    ones = torch.ops.aten.ones.default([4, 2], dtype = torch.float32, device = device(type='cpu'), pin_memory = False)
    view_copy_default = torch.ops.aten.view_copy.default(a_1, [4, 2])
<<<<<<< HEAD
    add_tensor = torch.ops.aten.add.Tensor(a_1, fill_scalar);  a_1 = fill_scalar = None
||||||| parent of 07d4d7cc8e (Add Python to CompositeImplicitAutograd)
    add_tensor = torch.ops.aten.add.Tensor(a_1, fill_scalar);  fill_scalar = None
    copy__default = torch.ops.aten.copy_.default(a_1, add_tensor);  a_1 = None
=======
    add_tensor = torch.ops.aten.add.Tensor(a_1, ones);  ones = None
    copy__default = torch.ops.aten.copy_.default(a_1, add_tensor);  a_1 = None
>>>>>>> 07d4d7cc8e (Add Python to CompositeImplicitAutograd)
    view_copy_default_1 = torch.ops.aten.view_copy.default(add_tensor, [4, 2]);  add_tensor = None
    return view_copy_default_1
    """)

<<<<<<< HEAD
||||||| parent of 07d4d7cc8e (Add Python to CompositeImplicitAutograd)
        reinplaced_logs = self.get_logs(f, torch.ones(4, 2), reapply_views=True, run_reinplace=True)
        self.assertExpectedInline(reinplaced_logs, """\



def forward(self, a_1):
    empty = torch.ops.aten.empty.memory_format([4, 2], dtype = torch.float32, device = device(type='cpu'), pin_memory = False)
    fill_scalar = torch.ops.aten.fill_.Scalar(empty, 1.0)
    view_default = torch.ops.aten.view.default(a_1, [4, 2])
    add_tensor = torch.ops.aten.add.Tensor(a_1, empty);  empty = None
    copy__default = torch.ops.aten.copy_.default(a_1, add_tensor);  a_1 = None
    view_default_1 = torch.ops.aten.view.default(add_tensor, [4, 2]);  add_tensor = None
    return view_default_1
    """)

=======
        reinplaced_logs = self.get_logs(f, torch.ones(4, 2), reapply_views=True, run_reinplace=True)
        self.assertExpectedInline(reinplaced_logs, """\



def forward(self, a_1):
    ones = torch.ops.aten.ones.default([4, 2], dtype = torch.float32, device = device(type='cpu'), pin_memory = False)
    view_default = torch.ops.aten.view.default(a_1, [4, 2])
    add_tensor = torch.ops.aten.add.Tensor(a_1, ones);  ones = None
    copy__default = torch.ops.aten.copy_.default(a_1, add_tensor);  a_1 = None
    view_default_1 = torch.ops.aten.view.default(add_tensor, [4, 2]);  add_tensor = None
    return view_default_1
    """)

>>>>>>> 07d4d7cc8e (Add Python to CompositeImplicitAutograd)
    # Some ops that are mutable are neither inplace nor out= ops.
    # They also need special handling.
    def test_mutable_op_not_inplace_or_other(self):
        def f(x):
            return torch._fused_moving_avg_obs_fq_helper(x, x, x, x, x, x, x, 1.0, 0, 1, 0)

        logs = self.get_logs(f, torch.ones(1))
        self.assertExpectedInline(logs, """\



def forward(self, a_1):
    _fused_moving_avg_obs_fq_helper_functional_default = torch.ops.aten._fused_moving_avg_obs_fq_helper_functional.default(a_1, a_1, a_1, a_1, a_1, a_1, a_1, 1.0, 0, 1, 0);  a_1 = None
    getitem = _fused_moving_avg_obs_fq_helper_functional_default[0]
    getitem_1 = _fused_moving_avg_obs_fq_helper_functional_default[1]
    getitem_2 = _fused_moving_avg_obs_fq_helper_functional_default[2]
    getitem_3 = _fused_moving_avg_obs_fq_helper_functional_default[3]
    getitem_4 = _fused_moving_avg_obs_fq_helper_functional_default[4]
    getitem_5 = _fused_moving_avg_obs_fq_helper_functional_default[5];  _fused_moving_avg_obs_fq_helper_functional_default = None
    return (getitem, getitem_1)
    """)  # noqa: B950

    def test_as_strided(self):
        def f(x):
            y = x.as_strided((2,), (2,), 1)
            y.add_(1)
            return x
        self.assert_functionalization(f, torch.ones(9))
        logs = self.get_logs(f, torch.ones(9))
        self.assertExpectedInline(logs, """\



def forward(self, a_1):
    as_strided_copy_default = torch.ops.aten.as_strided_copy.default(a_1, [2], [2], 1)
    add_tensor = torch.ops.aten.add.Tensor(as_strided_copy_default, 1);  as_strided_copy_default = None
    as_strided_scatter_default = torch.ops.aten.as_strided_scatter.default(a_1, add_tensor, [2], [2], 1);  a_1 = add_tensor = None
    return as_strided_scatter_default
    """)

    def test_tensor_list_composite(self):
        def f(x):
            # Test an op with TensorList input
            y = torch.block_diag(x, x)
            return y
        self.assert_functionalization(f, torch.ones(2, 2))
        logs = self.get_logs(f, torch.ones(2, 2))
        self.assertExpectedInline(logs, """\



def forward(self, a_1):
    block_diag_default = torch.ops.aten.block_diag.default([a_1, a_1]);  a_1 = None
    return block_diag_default
    """)

    def test_cat(self):
        def f(x):
            out = torch.empty(0)
            torch.cat((x,), out=out)
            return out
        self.assert_functionalization(f, torch.ones(2, 2))
        logs = self.get_logs(f, torch.ones(2, 2))
        self.assertExpectedInline(logs, """\



def forward(self, a_1):
    empty = torch.ops.aten.empty.memory_format([0], dtype = torch.float32, device = device(type='cpu'), pin_memory = False)
    cat_default = torch.ops.aten.cat.default([a_1]);  a_1 = None
    return cat_default
    """)

<<<<<<< HEAD
||||||| parent of 07d4d7cc8e (Add Python to CompositeImplicitAutograd)
        reinplaced_logs = self.get_logs(f, torch.ones(2, 2), reapply_views=True, run_reinplace=True)
        self.assertExpectedInline(reinplaced_logs, """\



def forward(self, a_1):
    empty = torch.ops.aten.empty.SymInt([0], dtype = torch.float32, device = device(type='cpu'), pin_memory = False)
    cat_default = torch.ops.aten.cat.default([a_1]);  a_1 = None
    return cat_default
    """)


=======
        reinplaced_logs = self.get_logs(f, torch.ones(2, 2), reapply_views=True, run_reinplace=True)
        self.assertExpectedInline(reinplaced_logs, """\



def forward(self, a_1):
    empty = torch.ops.aten.empty.memory_format([0], dtype = torch.float32, device = device(type='cpu'), pin_memory = False)
    cat_default = torch.ops.aten.cat.default([a_1]);  a_1 = None
    return cat_default
    """)


>>>>>>> 07d4d7cc8e (Add Python to CompositeImplicitAutograd)
    def test_diagonal(self):
        def f(x):
            # test: view ops that take a subset of the original tensor (select/diagonal)
            tmp = torch.ones(2)
            y = x.diagonal()
            y.add_(tmp)
            z = x * x
            return z
        self.assert_functionalization(f, torch.ones(2, 2))
        logs = self.get_logs(f, torch.ones(2, 2))
        self.assertExpectedInline(logs, """\



def forward(self, a_1):
<<<<<<< HEAD
    empty = torch.ops.aten.empty.memory_format([2], dtype = torch.float32, device = device(type='cpu'), pin_memory = False)
    fill_scalar = torch.ops.aten.fill.Scalar(empty, 1.0);  empty = None
    diagonal_copy_default = torch.ops.aten.diagonal_copy.default(a_1)
    add_tensor = torch.ops.aten.add.Tensor(diagonal_copy_default, fill_scalar);  diagonal_copy_default = fill_scalar = None
    diagonal_scatter_default = torch.ops.aten.diagonal_scatter.default(a_1, add_tensor);  a_1 = add_tensor = None
    mul_tensor = torch.ops.aten.mul.Tensor(diagonal_scatter_default, diagonal_scatter_default);  diagonal_scatter_default = None
||||||| parent of 07d4d7cc8e (Add Python to CompositeImplicitAutograd)
    empty = torch.ops.aten.empty.memory_format([2], dtype = torch.float32, device = device(type='cpu'), pin_memory = False)
    fill_scalar = torch.ops.aten.fill.Scalar(empty, 1.0);  empty = None
    clone_default = torch.ops.aten.clone.default(a_1)
    diagonal_copy_default = torch.ops.aten.diagonal_copy.default(clone_default);  clone_default = None
    add_tensor = torch.ops.aten.add.Tensor(diagonal_copy_default, fill_scalar);  diagonal_copy_default = fill_scalar = None
    mul_tensor = torch.ops.aten.mul.Tensor(a_1, a_1);  a_1 = None
    return mul_tensor
    """)

        reinplaced_logs = self.get_logs(f, torch.ones(2, 2), reapply_views=True, run_reinplace=True)
        self.assertExpectedInline(reinplaced_logs, """\



def forward(self, a_1):
    empty = torch.ops.aten.empty.memory_format([2], dtype = torch.float32, device = device(type='cpu'), pin_memory = False)
    fill_scalar = torch.ops.aten.fill_.Scalar(empty, 1.0)
    clone_default = torch.ops.aten.clone.default(a_1)
    diagonal_default = torch.ops.aten.diagonal.default(clone_default);  clone_default = None
    add_tensor = torch.ops.aten.add_.Tensor(diagonal_default, empty);  diagonal_default = empty = None
    mul_tensor = torch.ops.aten.mul.Tensor(a_1, a_1);  a_1 = None
=======
    ones = torch.ops.aten.ones.default([2], dtype = torch.float32, device = device(type='cpu'), pin_memory = False)
    clone_default = torch.ops.aten.clone.default(a_1)
    diagonal_copy_default = torch.ops.aten.diagonal_copy.default(clone_default);  clone_default = None
    add_tensor = torch.ops.aten.add.Tensor(diagonal_copy_default, ones);  diagonal_copy_default = ones = None
    mul_tensor = torch.ops.aten.mul.Tensor(a_1, a_1);  a_1 = None
    return mul_tensor
    """)

        reinplaced_logs = self.get_logs(f, torch.ones(2, 2), reapply_views=True, run_reinplace=True)
        self.assertExpectedInline(reinplaced_logs, """\



def forward(self, a_1):
    ones = torch.ops.aten.ones.default([2], dtype = torch.float32, device = device(type='cpu'), pin_memory = False)
    clone_default = torch.ops.aten.clone.default(a_1)
    diagonal_default = torch.ops.aten.diagonal.default(clone_default);  clone_default = None
    add_tensor = torch.ops.aten.add_.Tensor(diagonal_default, ones);  diagonal_default = ones = None
    mul_tensor = torch.ops.aten.mul.Tensor(a_1, a_1);  a_1 = None
>>>>>>> 07d4d7cc8e (Add Python to CompositeImplicitAutograd)
    return mul_tensor
    """)

    def test_diagonal_mutated_input(self):
        def f(x):
            # simple test: there are pending updates afterwards, which the test syncs manually
            tmp = torch.ones(2)
            y = x.diagonal()
            y.add_(tmp)
            return x
        x = torch.ones(2, 2)
        self.assert_functionalization(f, x)
<<<<<<< HEAD
||||||| parent of 07d4d7cc8e (Add Python to CompositeImplicitAutograd)
        logs = self.get_logs(f, torch.ones(2, 2))
        self.assertExpectedInline(logs, """\



def forward(self, a_1):
    empty = torch.ops.aten.empty.memory_format([2], dtype = torch.float32, device = device(type='cpu'), pin_memory = False)
    fill_scalar = torch.ops.aten.fill.Scalar(empty, 1.0);  empty = None
    diagonal_copy_default = torch.ops.aten.diagonal_copy.default(a_1)
    add_tensor = torch.ops.aten.add.Tensor(diagonal_copy_default, fill_scalar);  diagonal_copy_default = fill_scalar = None
    diagonal_scatter_default = torch.ops.aten.diagonal_scatter.default(a_1, add_tensor);  add_tensor = None
    copy__default = torch.ops.aten.copy_.default(a_1, diagonal_scatter_default);  a_1 = None
    return diagonal_scatter_default
    """)
=======
        logs = self.get_logs(f, torch.ones(2, 2))
        self.assertExpectedInline(logs, """\



def forward(self, a_1):
    ones = torch.ops.aten.ones.default([2], dtype = torch.float32, device = device(type='cpu'), pin_memory = False)
    diagonal_copy_default = torch.ops.aten.diagonal_copy.default(a_1)
    add_tensor = torch.ops.aten.add.Tensor(diagonal_copy_default, ones);  diagonal_copy_default = ones = None
    diagonal_scatter_default = torch.ops.aten.diagonal_scatter.default(a_1, add_tensor);  add_tensor = None
    copy__default = torch.ops.aten.copy_.default(a_1, diagonal_scatter_default);  a_1 = None
    return diagonal_scatter_default
    """)
>>>>>>> 07d4d7cc8e (Add Python to CompositeImplicitAutograd)

    def test_split(self):
        def f(x):
            # test: view ops that return multiple tensors (split)
            tmp = torch.ones(2)
            y1, y2 = x.split(2)
            y3 = y2.diagonal()
            y3.add_(tmp)
            z = x * x
            return y3
        self.assert_functionalization(f, torch.ones(4, 2))
        logs = self.get_logs(f, torch.ones(4, 2))
        self.assertExpectedInline(logs, """\



def forward(self, a_1):
    ones = torch.ops.aten.ones.default([2], dtype = torch.float32, device = device(type='cpu'), pin_memory = False)
    split_copy_tensor = torch.ops.aten.split_copy.Tensor(a_1, 2)
    getitem = split_copy_tensor[0]
    getitem_1 = split_copy_tensor[1];  split_copy_tensor = None
    diagonal_copy_default = torch.ops.aten.diagonal_copy.default(getitem_1);  getitem_1 = None
    add_tensor = torch.ops.aten.add.Tensor(diagonal_copy_default, ones);  diagonal_copy_default = ones = None
    split_copy_tensor_1 = torch.ops.aten.split_copy.Tensor(a_1, 2)
    getitem_2 = split_copy_tensor_1[0]
    getitem_3 = split_copy_tensor_1[1];  split_copy_tensor_1 = None
    diagonal_scatter_default = torch.ops.aten.diagonal_scatter.default(getitem_3, add_tensor);  getitem_3 = None
    slice_scatter_default = torch.ops.aten.slice_scatter.default(a_1, diagonal_scatter_default, 0, 2, 4);  a_1 = diagonal_scatter_default = None
    mul_tensor = torch.ops.aten.mul.Tensor(slice_scatter_default, slice_scatter_default);  slice_scatter_default = None
    return add_tensor
    """)  # noqa: B950

    def test_view_inplace(self):
        def f(x):
            # test: view + inplace op (transpose_)
            tmp = torch.ones(4)
            x.transpose_(1, 0)
            y = x[0]
            y.add_(tmp)
            return x
        self.assert_functionalization(f, torch.ones(4, 2))
        logs = self.get_logs(f, torch.ones(4, 2))
        self.assertExpectedInline(logs, """\



def forward(self, a_1):
    ones = torch.ops.aten.ones.default([4], dtype = torch.float32, device = device(type='cpu'), pin_memory = False)
    transpose_copy_int = torch.ops.aten.transpose_copy.int(a_1, 1, 0)
    select_copy_int = torch.ops.aten.select_copy.int(transpose_copy_int, 0, 0);  transpose_copy_int = None
    add_tensor = torch.ops.aten.add.Tensor(select_copy_int, ones);  select_copy_int = ones = None
    transpose_copy_int_1 = torch.ops.aten.transpose_copy.int(a_1, 1, 0);  a_1 = None
    select_scatter_default = torch.ops.aten.select_scatter.default(transpose_copy_int_1, add_tensor, 0, 0);  transpose_copy_int_1 = add_tensor = None
    transpose_copy_int_2 = torch.ops.aten.transpose_copy.int(select_scatter_default, 1, 0);  select_scatter_default = None
    transpose_copy_int_3 = torch.ops.aten.transpose_copy.int(transpose_copy_int_2, 1, 0);  transpose_copy_int_2 = None
    return transpose_copy_int_3
    """)  # noqa: B950

    def test_optional_tensor_list(self):
        def f(x):
            # test: an operator that takes in a List[Optional[Tensor]] argument
            # (index_put)
            y = x.view(8)
            indices = torch.arange(4)
            values = torch.arange(4, dtype=y.dtype)
            y.index_put_((indices,), values, accumulate=False)
            return y
        self.assert_functionalization(f, torch.ones(4, 2))
        logs = self.get_logs(f, torch.ones(4, 2))
        self.assertExpectedInline(logs, """\



def forward(self, a_1):
<<<<<<< HEAD
    view_copy_default = torch.ops.aten.view_copy.default(a_1, [8]);  a_1 = None
    empty = torch.ops.aten.empty.memory_format([0], dtype = torch.int64, layout = torch.strided, device = device(type='cpu'), pin_memory = False)
    arange = torch.ops.aten.arange.start_step(0, 4, 1, dtype = torch.int64, layout = torch.strided, device = device(type='cpu'))
    empty_1 = torch.ops.aten.empty.memory_format([0], dtype = torch.float32, layout = torch.strided, device = device(type='cpu'), pin_memory = False)
    arange_1 = torch.ops.aten.arange.start_step(0, 4, 1, dtype = torch.float32, layout = torch.strided, device = device(type='cpu'))
||||||| parent of 07d4d7cc8e (Add Python to CompositeImplicitAutograd)
    view_copy_default = torch.ops.aten.view_copy.default(a_1, [8])
    empty = torch.ops.aten.empty.memory_format([0], dtype = torch.int64, layout = torch.strided, device = device(type='cpu'), pin_memory = False)
    arange = torch.ops.aten.arange.start_step(0, 4, 1, dtype = torch.int64, layout = torch.strided, device = device(type='cpu'))
    empty_1 = torch.ops.aten.empty.memory_format([0], dtype = torch.float32, layout = torch.strided, device = device(type='cpu'), pin_memory = False)
    arange_1 = torch.ops.aten.arange.start_step(0, 4, 1, dtype = torch.float32, layout = torch.strided, device = device(type='cpu'))
=======
    view_copy_default = torch.ops.aten.view_copy.default(a_1, [8])
    arange = torch.ops.aten.arange.default(4, layout = torch.strided, device = device(type='cpu'), pin_memory = False)
    arange_1 = torch.ops.aten.arange.default(4, dtype = torch.float32, layout = torch.strided, device = device(type='cpu'), pin_memory = False)
>>>>>>> 07d4d7cc8e (Add Python to CompositeImplicitAutograd)
    index_put_default = torch.ops.aten.index_put.default(view_copy_default, [arange], arange_1);  view_copy_default = arange = arange_1 = None
    view_copy_default_1 = torch.ops.aten.view_copy.default(index_put_default, [4, 2])
    return index_put_default
    """)  # noqa: B950

    def test_scalars(self):
        def f(x):
            # test: the pass can handle scalar inputs properly
            tmp = torch.ones(4, 2)
            y = x.view(4, 2)
            y.add_(1)
            z = 2 * y
            z.div_(1)
            return z
        self.assert_functionalization(f, torch.ones(4, 2))
        logs = self.get_logs(f, torch.ones(4, 2))
        self.assertExpectedInline(logs, """\



def forward(self, a_1):
<<<<<<< HEAD
    empty = torch.ops.aten.empty.memory_format([4, 2], dtype = torch.float32, device = device(type='cpu'), pin_memory = False)
    fill_scalar = torch.ops.aten.fill.Scalar(empty, 1.0);  empty = None
    view_copy_default = torch.ops.aten.view_copy.default(a_1, [4, 2]);  a_1 = None
||||||| parent of 07d4d7cc8e (Add Python to CompositeImplicitAutograd)
    empty = torch.ops.aten.empty.memory_format([4, 2], dtype = torch.float32, device = device(type='cpu'), pin_memory = False)
    fill_scalar = torch.ops.aten.fill.Scalar(empty, 1.0);  empty = None
    view_copy_default = torch.ops.aten.view_copy.default(a_1, [4, 2])
=======
    ones = torch.ops.aten.ones.default([4, 2], dtype = torch.float32, device = device(type='cpu'), pin_memory = False)
    view_copy_default = torch.ops.aten.view_copy.default(a_1, [4, 2])
>>>>>>> 07d4d7cc8e (Add Python to CompositeImplicitAutograd)
    add_tensor = torch.ops.aten.add.Tensor(view_copy_default, 1);  view_copy_default = None
    mul_tensor = torch.ops.aten.mul.Tensor(add_tensor, 2)
    div_tensor = torch.ops.aten.div.Tensor(mul_tensor, 1);  mul_tensor = None
    view_copy_default_1 = torch.ops.aten.view_copy.default(add_tensor, [4, 2]);  add_tensor = None
    return div_tensor
    """)

    @skipIfTorchDynamo("Test does not work with TorchDynamo")
    def test_metadata_change(self):
        def f(x):
            # ops like ge_() are allowed to change the dtype of the input.
            # functionalization should pick up on that.
            return x.ge_(0)
        self.assert_functionalization(f, torch.ones(4, 2))
        logs = self.get_logs(f, torch.ones(4, 2))
        self.assertExpectedInline(logs, """\



def forward(self, a_1):
    ge_scalar = torch.ops.aten.ge.Scalar(a_1, 0);  a_1 = None
    to_dtype_layout = torch.ops.aten.to.dtype_layout(ge_scalar, dtype = torch.float32, layout = torch.strided);  ge_scalar = None
    return to_dtype_layout
    """)

    @skipIfTorchDynamo("Test does not work with TorchDynamo")
    def test_metadata_change_out_op(self):
        def f(t, y):
            out_1 = torch.ones(1)
            return torch.add(t, y, out=out_1)

        inpt1, inpt2 = torch.tensor([1]), torch.tensor([1])
        inpt1_func, inpt2_func = torch._to_functional_tensor(inpt1), torch._to_functional_tensor(inpt2)

        out_ref = f(inpt1, inpt2)
        torch._enable_functionalization(reapply_views=True)
        try:
            out_functional = f(inpt1_func, inpt2_func)
        finally:
            torch._disable_functionalization()
        self.assertEqual(out_ref, torch._from_functional_tensor(out_functional))


    def test_only_one_view(self):
        def f(x):
            # This tests that we don't have any unnecessary views in the trace.
            # If the input wasn't mutated, we don't need to regenerate it,
            # so there should be a total of 1 op in the output trace.
            return x.view(4, 2)
        logs = self.get_logs(f, torch.ones(4, 2))
        self.assertExpectedInline(logs, """\



def forward(self, a_1):
    view_copy_default = torch.ops.aten.view_copy.default(a_1, [4, 2]);  a_1 = None
    return view_copy_default
    """)

    def test_everything(self):
        def f(x):
            # test: everything
            tmp = torch.ones(2, 2)
            x2 = x + x
            y = x2.view(8)
            z0 = y.reshape(2, 4)
            z1 = z0.transpose(1, 0)
            z1.unsqueeze_(0)
            z1.squeeze_()
            z2, z3 = z1.split(2)
            z2.add_(tmp)
            z4 = z0[0] + z2.reshape(4)
            return z2
        self.assert_functionalization(f, torch.ones(4, 2))
        logs = self.get_logs(f, torch.ones(4, 2))
        self.assertExpectedInline(logs, """\



def forward(self, a_1):
    ones = torch.ops.aten.ones.default([2, 2], dtype = torch.float32, device = device(type='cpu'), pin_memory = False)
    add_tensor = torch.ops.aten.add.Tensor(a_1, a_1);  a_1 = None
    view_copy_default = torch.ops.aten.view_copy.default(add_tensor, [8])
    _reshape_alias_copy_default = torch.ops.aten._reshape_alias_copy.default(view_copy_default, [2, 4], [4, 1]);  view_copy_default = None
    transpose_copy_int = torch.ops.aten.transpose_copy.int(_reshape_alias_copy_default, 1, 0)
    unsqueeze_copy_default = torch.ops.aten.unsqueeze_copy.default(transpose_copy_int, 0);  transpose_copy_int = None
    squeeze_copy_default = torch.ops.aten.squeeze_copy.default(unsqueeze_copy_default);  unsqueeze_copy_default = None
    split_copy_tensor = torch.ops.aten.split_copy.Tensor(squeeze_copy_default, 2);  squeeze_copy_default = None
    getitem = split_copy_tensor[0]
    getitem_1 = split_copy_tensor[1];  split_copy_tensor = None
    add_tensor_1 = torch.ops.aten.add.Tensor(getitem, ones);  getitem = ones = None
    select_copy_int = torch.ops.aten.select_copy.int(_reshape_alias_copy_default, 0, 0);  _reshape_alias_copy_default = None
    clone_default = torch.ops.aten.clone.default(add_tensor_1, memory_format = torch.contiguous_format)
    _unsafe_view_default = torch.ops.aten._unsafe_view.default(clone_default, [4]);  clone_default = None
    view_copy_default_1 = torch.ops.aten.view_copy.default(add_tensor, [8]);  add_tensor = None
    _reshape_alias_copy_default_1 = torch.ops.aten._reshape_alias_copy.default(view_copy_default_1, [2, 4], [4, 1]);  view_copy_default_1 = None
    transpose_copy_int_1 = torch.ops.aten.transpose_copy.int(_reshape_alias_copy_default_1, 1, 0);  _reshape_alias_copy_default_1 = None
    unsqueeze_copy_default_1 = torch.ops.aten.unsqueeze_copy.default(transpose_copy_int_1, 0);  transpose_copy_int_1 = None
    squeeze_copy_default_1 = torch.ops.aten.squeeze_copy.default(unsqueeze_copy_default_1);  unsqueeze_copy_default_1 = None
    slice_scatter_default = torch.ops.aten.slice_scatter.default(squeeze_copy_default_1, add_tensor_1, 0, 0, 2);  squeeze_copy_default_1 = None
    unsqueeze_copy_default_2 = torch.ops.aten.unsqueeze_copy.default(slice_scatter_default, 0);  slice_scatter_default = None
    squeeze_copy_dim = torch.ops.aten.squeeze_copy.dim(unsqueeze_copy_default_2, 0);  unsqueeze_copy_default_2 = None
    transpose_copy_int_2 = torch.ops.aten.transpose_copy.int(squeeze_copy_dim, 1, 0);  squeeze_copy_dim = None
    _reshape_alias_copy_default_2 = torch.ops.aten._reshape_alias_copy.default(transpose_copy_int_2, [8], [1]);  transpose_copy_int_2 = None
    view_copy_default_2 = torch.ops.aten.view_copy.default(_reshape_alias_copy_default_2, [4, 2]);  _reshape_alias_copy_default_2 = None
    view_copy_default_3 = torch.ops.aten.view_copy.default(view_copy_default_2, [8]);  view_copy_default_2 = None
    _reshape_alias_copy_default_3 = torch.ops.aten._reshape_alias_copy.default(view_copy_default_3, [2, 4], [4, 1]);  view_copy_default_3 = None
    select_copy_int_1 = torch.ops.aten.select_copy.int(_reshape_alias_copy_default_3, 0, 0);  _reshape_alias_copy_default_3 = None
    add_tensor_2 = torch.ops.aten.add.Tensor(select_copy_int_1, _unsafe_view_default);  select_copy_int_1 = _unsafe_view_default = None
    return add_tensor_1
    """)  # noqa: B950

<<<<<<< HEAD
||||||| parent of 07d4d7cc8e (Add Python to CompositeImplicitAutograd)
        reinplaced_logs = self.get_logs(f, torch.ones(4, 2), reapply_views=True, run_reinplace=True)
        self.assertExpectedInline(reinplaced_logs, """\



def forward(self, a_1):
    empty = torch.ops.aten.empty.memory_format([2, 2], dtype = torch.float32, device = device(type='cpu'), pin_memory = False)
    fill_scalar = torch.ops.aten.fill_.Scalar(empty, 1.0)
    add_tensor = torch.ops.aten.add.Tensor(a_1, a_1);  a_1 = None
    view_default = torch.ops.aten.view.default(add_tensor, [8])
    _reshape_alias_default = torch.ops.aten._reshape_alias.default(view_default, [2, 4], [4, 1]);  view_default = None
    transpose_int = torch.ops.aten.transpose.int(_reshape_alias_default, 1, 0)
    unsqueeze_default = torch.ops.aten.unsqueeze.default(transpose_int, 0);  transpose_int = None
    squeeze_default = torch.ops.aten.squeeze.default(unsqueeze_default);  unsqueeze_default = None
    split_tensor = torch.ops.aten.split.Tensor(squeeze_default, 2);  squeeze_default = None
    getitem = split_tensor[0]
    getitem_1 = split_tensor[1];  split_tensor = None
    add_tensor_1 = torch.ops.aten.add_.Tensor(getitem, empty);  empty = None
    select_int = torch.ops.aten.select.int(_reshape_alias_default, 0, 0);  _reshape_alias_default = None
    clone_default = torch.ops.aten.clone.default(getitem, memory_format = torch.contiguous_format)
    _unsafe_view_default = torch.ops.aten._unsafe_view.default(clone_default, [4]);  clone_default = None
    view_default_1 = torch.ops.aten.view.default(add_tensor, [8]);  add_tensor = None
    _reshape_alias_default_1 = torch.ops.aten._reshape_alias.default(view_default_1, [2, 4], [4, 1]);  view_default_1 = None
    transpose_int_1 = torch.ops.aten.transpose.int(_reshape_alias_default_1, 1, 0);  _reshape_alias_default_1 = None
    unsqueeze_default_1 = torch.ops.aten.unsqueeze.default(transpose_int_1, 0);  transpose_int_1 = None
    squeeze_default_1 = torch.ops.aten.squeeze.default(unsqueeze_default_1);  unsqueeze_default_1 = None
    unsqueeze_default_2 = torch.ops.aten.unsqueeze.default(squeeze_default_1, 0);  squeeze_default_1 = None
    squeeze_dim = torch.ops.aten.squeeze.dim(unsqueeze_default_2, 0);  unsqueeze_default_2 = None
    transpose_int_2 = torch.ops.aten.transpose.int(squeeze_dim, 1, 0);  squeeze_dim = None
    _reshape_alias_default_2 = torch.ops.aten._reshape_alias.default(transpose_int_2, [8], [1]);  transpose_int_2 = None
    view_default_2 = torch.ops.aten.view.default(_reshape_alias_default_2, [4, 2]);  _reshape_alias_default_2 = None
    view_default_3 = torch.ops.aten.view.default(view_default_2, [8]);  view_default_2 = None
    _reshape_alias_default_3 = torch.ops.aten._reshape_alias.default(view_default_3, [2, 4], [4, 1]);  view_default_3 = None
    select_int_1 = torch.ops.aten.select.int(_reshape_alias_default_3, 0, 0);  _reshape_alias_default_3 = None
    add_tensor_2 = torch.ops.aten.add.Tensor(select_int_1, _unsafe_view_default);  select_int_1 = _unsafe_view_default = None
    return getitem
    """)

=======
        reinplaced_logs = self.get_logs(f, torch.ones(4, 2), reapply_views=True, run_reinplace=True)
        self.assertExpectedInline(reinplaced_logs, """\



def forward(self, a_1):
    ones = torch.ops.aten.ones.default([2, 2], dtype = torch.float32, device = device(type='cpu'), pin_memory = False)
    add_tensor = torch.ops.aten.add.Tensor(a_1, a_1);  a_1 = None
    view_default = torch.ops.aten.view.default(add_tensor, [8])
    _reshape_alias_default = torch.ops.aten._reshape_alias.default(view_default, [2, 4], [4, 1]);  view_default = None
    transpose_int = torch.ops.aten.transpose.int(_reshape_alias_default, 1, 0)
    unsqueeze_default = torch.ops.aten.unsqueeze.default(transpose_int, 0);  transpose_int = None
    squeeze_default = torch.ops.aten.squeeze.default(unsqueeze_default);  unsqueeze_default = None
    split_tensor = torch.ops.aten.split.Tensor(squeeze_default, 2);  squeeze_default = None
    getitem = split_tensor[0]
    getitem_1 = split_tensor[1];  split_tensor = None
    add_tensor_1 = torch.ops.aten.add_.Tensor(getitem, ones);  ones = None
    select_int = torch.ops.aten.select.int(_reshape_alias_default, 0, 0);  _reshape_alias_default = None
    clone_default = torch.ops.aten.clone.default(getitem, memory_format = torch.contiguous_format)
    _unsafe_view_default = torch.ops.aten._unsafe_view.default(clone_default, [4]);  clone_default = None
    view_default_1 = torch.ops.aten.view.default(add_tensor, [8]);  add_tensor = None
    _reshape_alias_default_1 = torch.ops.aten._reshape_alias.default(view_default_1, [2, 4], [4, 1]);  view_default_1 = None
    transpose_int_1 = torch.ops.aten.transpose.int(_reshape_alias_default_1, 1, 0);  _reshape_alias_default_1 = None
    unsqueeze_default_1 = torch.ops.aten.unsqueeze.default(transpose_int_1, 0);  transpose_int_1 = None
    squeeze_default_1 = torch.ops.aten.squeeze.default(unsqueeze_default_1);  unsqueeze_default_1 = None
    unsqueeze_default_2 = torch.ops.aten.unsqueeze.default(squeeze_default_1, 0);  squeeze_default_1 = None
    squeeze_dim = torch.ops.aten.squeeze.dim(unsqueeze_default_2, 0);  unsqueeze_default_2 = None
    transpose_int_2 = torch.ops.aten.transpose.int(squeeze_dim, 1, 0);  squeeze_dim = None
    _reshape_alias_default_2 = torch.ops.aten._reshape_alias.default(transpose_int_2, [8], [1]);  transpose_int_2 = None
    view_default_2 = torch.ops.aten.view.default(_reshape_alias_default_2, [4, 2]);  _reshape_alias_default_2 = None
    view_default_3 = torch.ops.aten.view.default(view_default_2, [8]);  view_default_2 = None
    _reshape_alias_default_3 = torch.ops.aten._reshape_alias.default(view_default_3, [2, 4], [4, 1]);  view_default_3 = None
    select_int_1 = torch.ops.aten.select.int(_reshape_alias_default_3, 0, 0);  _reshape_alias_default_3 = None
    add_tensor_2 = torch.ops.aten.add.Tensor(select_int_1, _unsafe_view_default);  select_int_1 = _unsafe_view_default = None
    return getitem
    """)

>>>>>>> 07d4d7cc8e (Add Python to CompositeImplicitAutograd)
    def test_reapply_views_simple(self):
        def f(x):
            tmp = torch.ones(4, 2)
            y = x.view(4, 2)
            y.add_(tmp)
            z = x * x
            return y
        self.assert_functionalization(f, torch.ones(4, 2), reapply_views=True)
        logs = self.get_logs(f, torch.ones(4, 2), reapply_views=True)
        self.assertExpectedInline(logs, """\



def forward(self, a_1):
<<<<<<< HEAD
    empty = torch.ops.aten.empty.memory_format([4, 2], dtype = torch.float32, device = device(type='cpu'), pin_memory = False)
    fill_scalar = torch.ops.aten.fill.Scalar(empty, 1.0);  empty = None
    view_default = torch.ops.aten.view.default(a_1, [4, 2]);  a_1 = None
    add_tensor = torch.ops.aten.add.Tensor(view_default, fill_scalar);  view_default = fill_scalar = None
||||||| parent of 07d4d7cc8e (Add Python to CompositeImplicitAutograd)
    empty = torch.ops.aten.empty.memory_format([4, 2], dtype = torch.float32, device = device(type='cpu'), pin_memory = False)
    fill_scalar = torch.ops.aten.fill.Scalar(empty, 1.0);  empty = None
    view_default = torch.ops.aten.view.default(a_1, [4, 2])
    add_tensor = torch.ops.aten.add.Tensor(view_default, fill_scalar);  view_default = fill_scalar = None
=======
    ones = torch.ops.aten.ones.default([4, 2], dtype = torch.float32, device = device(type='cpu'), pin_memory = False)
    view_default = torch.ops.aten.view.default(a_1, [4, 2])
    add_tensor = torch.ops.aten.add.Tensor(view_default, ones);  view_default = ones = None
>>>>>>> 07d4d7cc8e (Add Python to CompositeImplicitAutograd)
    view_default_1 = torch.ops.aten.view.default(add_tensor, [4, 2])
    mul_tensor = torch.ops.aten.mul.Tensor(view_default_1, view_default_1);  view_default_1 = None
    return add_tensor
    """)

    def test_aliases_maintained_after_pass_when_reapplying_views(self):
        def f(x):
            tmp = torch.ones(4, 2)
            y = x.view(4, 2)
            z = x.view(4, 2)
            y.add_(tmp)
            return y, z

        input_functional = torch._to_functional_tensor(torch.ones(4, 2))
        torch._enable_functionalization(reapply_views=True)
        try:
            y, z = f(input_functional)
            torch._sync(y)
            torch._sync(z)
        finally:
            torch._disable_functionalization()

        # y and z are aliases inside of the function, and that aliasing relationship should be maintained.
        _y = torch._from_functional_tensor(y)
        _z = torch._from_functional_tensor(z)
        self.assertTrue(are_aliased(_y, _z))

    # copy_() gets its own test, because it is special cased in functionalization.
    # self.copy_(src) decomposes into src.to(self).expand_as(self).
    def test_copy_(self):
        def f(x):
            tmp = torch.zeros(2, 2)
            # NOTE: LoggingTensor isn't a mode, which means that the diagonal call
            # will not be logged. This is fine for testing.
            tmp_slice = tmp.diagonal()
            y = tmp_slice.copy_(x)
            z = y.add_(x)
            return z

        # Test 1: copy_() with same dtype and shape
        # to() is a composite op that noops when the dtype/shape match, so nothing gets logged.
        # self.assert_functionalization(f, torch.ones(2))
        logs = self.get_logs(f, torch.ones(2))
        self.assertExpectedInline(logs, """\



def forward(self, a_1):
    zeros = torch.ops.aten.zeros.default([2, 2], dtype = torch.float32, device = device(type='cpu'), pin_memory = False)
    diagonal_copy_default = torch.ops.aten.diagonal_copy.default(zeros);  zeros = None
    add_tensor = torch.ops.aten.add.Tensor(a_1, a_1);  a_1 = None
    return add_tensor
    """)

<<<<<<< HEAD
||||||| parent of 07d4d7cc8e (Add Python to CompositeImplicitAutograd)
        reinplaced_logs = self.get_logs(f, torch.ones(2), reapply_views=True, run_reinplace=True)
        self.assertExpectedInline(reinplaced_logs, """\



def forward(self, a_1):
    empty = torch.ops.aten.empty.memory_format([2, 2], dtype = torch.float32, device = device(type='cpu'), pin_memory = False)
    zero_default = torch.ops.aten.zero_.default(empty)
    diagonal_default = torch.ops.aten.diagonal.default(empty)
    diagonal_default_1 = torch.ops.aten.diagonal.default(empty);  empty = None
    copy_default = torch.ops.aten.copy_.default(diagonal_default_1, a_1)
    add_tensor = torch.ops.aten.add_.Tensor(diagonal_default_1, a_1);  a_1 = None
    return diagonal_default_1
    """)

=======
        reinplaced_logs = self.get_logs(f, torch.ones(2), reapply_views=True, run_reinplace=True)
        self.assertExpectedInline(reinplaced_logs, """\



def forward(self, a_1):
    zeros = torch.ops.aten.zeros.default([2, 2], dtype = torch.float32, device = device(type='cpu'), pin_memory = False)
    diagonal_default = torch.ops.aten.diagonal.default(zeros);  zeros = None
    add_tensor = torch.ops.aten.add.Tensor(a_1, a_1);  a_1 = None
    return add_tensor
    """)

>>>>>>> 07d4d7cc8e (Add Python to CompositeImplicitAutograd)
        # Test 2: copy_() with same dtype, different shape
        self.assert_functionalization(f, torch.ones(1))
        logs = self.get_logs(f, torch.ones(1))
        self.assertExpectedInline(logs, """\



def forward(self, a_1):
    zeros = torch.ops.aten.zeros.default([2, 2], dtype = torch.float32, device = device(type='cpu'), pin_memory = False)
    diagonal_copy_default = torch.ops.aten.diagonal_copy.default(zeros);  zeros = None
    expand_copy_default = torch.ops.aten.expand_copy.default(a_1, [2])
    add_tensor = torch.ops.aten.add.Tensor(expand_copy_default, a_1);  expand_copy_default = a_1 = None
    return add_tensor
    """)

<<<<<<< HEAD
||||||| parent of 07d4d7cc8e (Add Python to CompositeImplicitAutograd)
        reinplaced_logs = self.get_logs(f, torch.ones(1), reapply_views=True, run_reinplace=True)
        self.assertExpectedInline(reinplaced_logs, """\



def forward(self, a_1):
    empty = torch.ops.aten.empty.memory_format([2, 2], dtype = torch.float32, device = device(type='cpu'), pin_memory = False)
    zero_default = torch.ops.aten.zero_.default(empty)
    diagonal_default = torch.ops.aten.diagonal.default(empty)
    diagonal_default_1 = torch.ops.aten.diagonal.default(empty);  empty = None
    copy_default = torch.ops.aten.copy_.default(diagonal_default_1, a_1)
    add_tensor = torch.ops.aten.add_.Tensor(diagonal_default_1, a_1);  a_1 = None
    return diagonal_default_1
    """)

=======
        reinplaced_logs = self.get_logs(f, torch.ones(1), reapply_views=True, run_reinplace=True)
        self.assertExpectedInline(reinplaced_logs, """\



def forward(self, a_1):
    zeros = torch.ops.aten.zeros.default([2, 2], dtype = torch.float32, device = device(type='cpu'), pin_memory = False)
    diagonal_default = torch.ops.aten.diagonal.default(zeros);  zeros = None
    expand_copy_default = torch.ops.aten.expand_copy.default(a_1, [2])
    add_tensor = torch.ops.aten.add_.Tensor(expand_copy_default, a_1);  a_1 = None
    return expand_copy_default
    """)

>>>>>>> 07d4d7cc8e (Add Python to CompositeImplicitAutograd)
        # Test 3: copy_() with different dtype, same shape
        self.assert_functionalization(f, torch.ones(2, dtype=torch.long))
        logs = self.get_logs(f, torch.ones(2, dtype=torch.long))
        self.assertExpectedInline(logs, """\



def forward(self, a_1):
    zeros = torch.ops.aten.zeros.default([2, 2], dtype = torch.float32, device = device(type='cpu'), pin_memory = False)
    diagonal_copy_default = torch.ops.aten.diagonal_copy.default(zeros);  zeros = None
    _to_copy_default = torch.ops.aten._to_copy.default(a_1, dtype = torch.float32, layout = torch.strided, device = device(type='cpu'), pin_memory = False)
    add_tensor = torch.ops.aten.add.Tensor(_to_copy_default, a_1);  _to_copy_default = a_1 = None
    return add_tensor
    """)  # noqa: B950

<<<<<<< HEAD
||||||| parent of 07d4d7cc8e (Add Python to CompositeImplicitAutograd)
        reinplaced_logs = self.get_logs(f, torch.ones(2, dtype=torch.long), reapply_views=True, run_reinplace=True)
        self.assertExpectedInline(reinplaced_logs, """\



def forward(self, a_1):
    empty = torch.ops.aten.empty.memory_format([2, 2], dtype = torch.float32, device = device(type='cpu'), pin_memory = False)
    zero_default = torch.ops.aten.zero_.default(empty)
    diagonal_default = torch.ops.aten.diagonal.default(empty)
    diagonal_default_1 = torch.ops.aten.diagonal.default(empty);  empty = None
    copy_default = torch.ops.aten.copy_.default(diagonal_default_1, a_1)
    add_tensor = torch.ops.aten.add_.Tensor(diagonal_default_1, a_1);  a_1 = None
    return diagonal_default_1
    """)

=======
        reinplaced_logs = self.get_logs(f, torch.ones(2, dtype=torch.long), reapply_views=True, run_reinplace=True)
        self.assertExpectedInline(reinplaced_logs, """\



def forward(self, a_1):
    zeros = torch.ops.aten.zeros.default([2, 2], dtype = torch.float32, device = device(type='cpu'), pin_memory = False)
    diagonal_default = torch.ops.aten.diagonal.default(zeros);  zeros = None
    _to_copy_default = torch.ops.aten._to_copy.default(a_1, dtype = torch.float32, layout = torch.strided, device = device(type='cpu'), pin_memory = False)
    add_tensor = torch.ops.aten.add_.Tensor(_to_copy_default, a_1);  a_1 = None
    return _to_copy_default
    """)

>>>>>>> 07d4d7cc8e (Add Python to CompositeImplicitAutograd)
        # Test 4: copy_() with different dtype, different shape
        self.assert_functionalization(f, torch.ones(1, dtype=torch.long))
        logs = self.get_logs(f, torch.ones(1, dtype=torch.long))
        self.assertExpectedInline(logs, """\



def forward(self, a_1):
    zeros = torch.ops.aten.zeros.default([2, 2], dtype = torch.float32, device = device(type='cpu'), pin_memory = False)
    diagonal_copy_default = torch.ops.aten.diagonal_copy.default(zeros);  zeros = None
    _to_copy_default = torch.ops.aten._to_copy.default(a_1, dtype = torch.float32, layout = torch.strided, device = device(type='cpu'), pin_memory = False)
    expand_copy_default = torch.ops.aten.expand_copy.default(_to_copy_default, [2]);  _to_copy_default = None
    add_tensor = torch.ops.aten.add.Tensor(expand_copy_default, a_1);  expand_copy_default = a_1 = None
    return add_tensor
    """)  # noqa: B950

<<<<<<< HEAD
||||||| parent of 07d4d7cc8e (Add Python to CompositeImplicitAutograd)
        reinplaced_logs = self.get_logs(f, torch.ones(1, dtype=torch.long), reapply_views=True, run_reinplace=True)
        self.assertExpectedInline(reinplaced_logs, """\



def forward(self, a_1):
    empty = torch.ops.aten.empty.memory_format([2, 2], dtype = torch.float32, device = device(type='cpu'), pin_memory = False)
    zero_default = torch.ops.aten.zero_.default(empty)
    diagonal_default = torch.ops.aten.diagonal.default(empty)
    diagonal_default_1 = torch.ops.aten.diagonal.default(empty);  empty = None
    copy_default = torch.ops.aten.copy_.default(diagonal_default_1, a_1)
    add_tensor = torch.ops.aten.add_.Tensor(diagonal_default_1, a_1);  a_1 = None
    return diagonal_default_1
    """)

=======
        reinplaced_logs = self.get_logs(f, torch.ones(1, dtype=torch.long), reapply_views=True, run_reinplace=True)
        self.assertExpectedInline(reinplaced_logs, """\



def forward(self, a_1):
    zeros = torch.ops.aten.zeros.default([2, 2], dtype = torch.float32, device = device(type='cpu'), pin_memory = False)
    diagonal_default = torch.ops.aten.diagonal.default(zeros);  zeros = None
    _to_copy_default = torch.ops.aten._to_copy.default(a_1, dtype = torch.float32, layout = torch.strided, device = device(type='cpu'), pin_memory = False)
    expand_copy_default = torch.ops.aten.expand_copy.default(_to_copy_default, [2]);  _to_copy_default = None
    add_tensor = torch.ops.aten.add_.Tensor(expand_copy_default, a_1);  a_1 = None
    return expand_copy_default
    """)

>>>>>>> 07d4d7cc8e (Add Python to CompositeImplicitAutograd)
    def test_expand_symint(self):
        # Once some existing SymInt bugs are ironed out, we should update
        # this test to plumb FakeSymbolicTensors through it
        def f(x):
            return x.expand(x.size(0), x.size(1))

        self.assert_functionalization(f, torch.ones(2, 2))
        logs = self.get_logs(f, torch.ones(2, 2))
        self.assertExpectedInline(logs, """\



def forward(self, a_1):
    expand_copy_default = torch.ops.aten.expand_copy.default(a_1, [2, 2]);  a_1 = None
    return expand_copy_default
    """)

    def test_fill_(self):
        def f(x):
            y = x + x
            z = y.diagonal()
            z.fill_(0)
            return y

        self.assert_functionalization(f, torch.ones(2, 2))
        logs = self.get_logs(f, torch.ones(2, 2))
        self.assertExpectedInline(logs, """\



def forward(self, a_1):
    add_tensor = torch.ops.aten.add.Tensor(a_1, a_1);  a_1 = None
    diagonal_copy_default = torch.ops.aten.diagonal_copy.default(add_tensor)
    fill_scalar = torch.ops.aten.fill.Scalar(diagonal_copy_default, 0);  diagonal_copy_default = None
    diagonal_scatter_default = torch.ops.aten.diagonal_scatter.default(add_tensor, fill_scalar);  add_tensor = fill_scalar = None
    return diagonal_scatter_default
    """)

    def test_resize_smaller(self):
        def f(w):
            # Resizing to a smaller size doesn't affect storage
            x = w + 1
            y = x.view(4, 4)
            y.resize_(3, 3)
            y2 = y.view(-1)
            y2.add_(1)
            z = y + 1
            return z

        self.assert_functionalization(f, torch.ones(8, 2))
        logs = self.get_logs(f, torch.ones(8, 2))
        self.assertExpectedInline(logs, """\



def forward(self, a_1):
    add_tensor = torch.ops.aten.add.Tensor(a_1, 1);  a_1 = None
    view_copy_default = torch.ops.aten.view_copy.default(add_tensor, [4, 4])
    resize_default = torch.ops.aten.resize.default(view_copy_default, [3, 3])
    as_strided_copy_default = torch.ops.aten.as_strided_copy.default(view_copy_default, [3, 3], [3, 1]);  view_copy_default = None
    view_copy_default_1 = torch.ops.aten.view_copy.default(as_strided_copy_default, [-1]);  as_strided_copy_default = None
    add_tensor_1 = torch.ops.aten.add.Tensor(view_copy_default_1, 1);  view_copy_default_1 = None
    view_copy_default_2 = torch.ops.aten.view_copy.default(add_tensor, [4, 4]);  add_tensor = None
    as_strided_copy_default_1 = torch.ops.aten.as_strided_copy.default(view_copy_default_2, [3, 3], [3, 1])
    view_copy_default_3 = torch.ops.aten.view_copy.default(add_tensor_1, [3, 3]);  add_tensor_1 = None
    as_strided_scatter_default = torch.ops.aten.as_strided_scatter.default(view_copy_default_2, view_copy_default_3, [3, 3], [3, 1]);  view_copy_default_2 = view_copy_default_3 = None
    view_copy_default_4 = torch.ops.aten.view_copy.default(as_strided_scatter_default, [8, 2]);  as_strided_scatter_default = None
    view_copy_default_5 = torch.ops.aten.view_copy.default(view_copy_default_4, [4, 4]);  view_copy_default_4 = None
    as_strided_copy_default_2 = torch.ops.aten.as_strided_copy.default(view_copy_default_5, [3, 3], [3, 1]);  view_copy_default_5 = None
    add_tensor_2 = torch.ops.aten.add.Tensor(as_strided_copy_default_2, 1);  as_strided_copy_default_2 = None
    return add_tensor_2
    """)  # noqa: B950

    def test_resize_larger_valid(self):
        def f(x):
            y = x + 1
            # resizing a tensor to a larger size is only currently allowed
            # if the tensor-to-resize is not a view / has no outstanding views.
            # See Note [resize_() in functionalization pass]
            y.resize_(5, 5)
            y2 = y.view(25)
            # Do a mutation to ensure that aliases of the output of resize_()
            # propagate mutations correctly.
            # I'm using fill_ specifically because I want to guarantee that
            # none of the output has uninitialized memory at the end
            # (since these tests compare the data output against a reference impl)
            y2.fill_(1)
            out = y + 1
            return y, out

        self.assert_functionalization(f, torch.ones(8, 2))
        logs = self.get_logs(f, torch.ones(8, 2))
        self.assertExpectedInline(logs, """\



def forward(self, a_1):
    add_tensor = torch.ops.aten.add.Tensor(a_1, 1);  a_1 = None
    resize_default = torch.ops.aten.resize.default(add_tensor, [5, 5]);  add_tensor = None
    view_copy_default = torch.ops.aten.view_copy.default(resize_default, [25]);  resize_default = None
    fill_scalar = torch.ops.aten.fill.Scalar(view_copy_default, 1);  view_copy_default = None
    view_copy_default_1 = torch.ops.aten.view_copy.default(fill_scalar, [5, 5]);  fill_scalar = None
    add_tensor_1 = torch.ops.aten.add.Tensor(view_copy_default_1, 1)
    return (view_copy_default_1, add_tensor_1)
    """)

    def test_resize_larger_invalid(self):
        def f(x):
            y = x + 1
            z = y.view(4, 4)
            # resizing a tensor to a larger size is only currently allowed
            # if the tensor-to-resize is not a view / has no outstanding views.
            # See Note [resize_() in functionalization pass]
            # This should fail
            z.resize_(5, 5)
            z2 = z.view(25)
            z2.fill_(1)
            out = z + 1
            return y, out

        with self.assertRaisesRegex(
                RuntimeError,
                r'Attempted to resize a view tensor to a larger size. This is not allowed in the functionalization pass'):
            self.assert_functionalization(f, torch.ones(8, 2))

    def test_nested_functions_propagate_updates(self):
        def g(x):
            # Create a view of x
            y = x[0]
            y.add_(1)
            # The view, y, gets deallocated at the end of this function

        def f(x):
            # Calling g(x) should mutate x
            g(x)
            # We expect x to be synced here, even though the alias created in g() has been deallocated!
            y = x + x
            return y

        self.assert_functionalization(f, torch.ones(2, 2))

    def test_mixed_wrappers_valid(self):
        def f(x, y):
            z = x + y
            z.add_(1)
            return z

        x1_not_functional = LoggingTensor(torch.ones(4))
        x2_functional = torch._to_functional_tensor(LoggingTensor(torch.ones(4)))

        with capture_logs() as logs:
            y = f(x1_not_functional, x2_functional)

        # Make sure that functionalization ran the "+" kernel
        # with a functional + non-functional tensor, and wrapped the output appropriately.
        self.assertExpectedInline('\n'.join(logs), """\
$2 = torch._ops.aten.add.Tensor($0, $1)
$3 = torch._ops.aten.add.Tensor($2, 1)""")

    def test_mixed_wrappers_invalid(self):
        x1_not_functional = torch.ones(4)
        x2_functional = torch._to_functional_tensor(torch.ones(4))

        # When dealing with mixed functional + non functional tensors,
        # normal_tensor.add_(functional_tensor) is not valid
        # because normal_tensor would need to be "promoted" to a functional tensor.
        with self.assertRaises(RuntimeError):
            x1_not_functional.add_(x2_functional)

<<<<<<< HEAD
||||||| parent of 07d4d7cc8e (Add Python to CompositeImplicitAutograd)
    def test_index_mutation_on_non_input(self):
        def f(x):
            tmp = torch.zeros(10)
            tmp[5].fill_(1)
            return tmp
        self.assert_functionalization(f, torch.ones(2))
        logs = self.get_logs(f, torch.ones(2))
        self.assertExpectedInline(logs, """\



def forward(self, a_1):
    empty = torch.ops.aten.empty.memory_format([10], dtype = torch.float32, device = device(type='cpu'), pin_memory = False)
    zero_default = torch.ops.aten.zero.default(empty);  empty = None
    select_copy_int = torch.ops.aten.select_copy.int(zero_default, 0, 5)
    select_copy_int_1 = torch.ops.aten.select_copy.int(zero_default, 0, 5)
    fill_scalar = torch.ops.aten.fill.Scalar(select_copy_int_1, 1);  select_copy_int_1 = None
    select_scatter_default = torch.ops.aten.select_scatter.default(zero_default, fill_scalar, 0, 5);  zero_default = fill_scalar = None
    return select_scatter_default
    """)  # noqa: B950

        reinplaced_logs = self.get_logs(f, torch.ones(2), reapply_views=True, run_reinplace=True)
        self.assertExpectedInline(reinplaced_logs, """\



def forward(self, a_1):
    empty = torch.ops.aten.empty.memory_format([10], dtype = torch.float32, device = device(type='cpu'), pin_memory = False)
    zero_default = torch.ops.aten.zero_.default(empty)
    select_int = torch.ops.aten.select.int(empty, 0, 5)
    select_int_1 = torch.ops.aten.select.int(empty, 0, 5)
    fill_scalar = torch.ops.aten.fill_.Scalar(select_int_1, 1);  select_int_1 = None
    return empty
    """)

=======
    def test_index_mutation_on_non_input(self):
        def f(x):
            tmp = torch.zeros(10)
            tmp[5].fill_(1)
            return tmp
        self.assert_functionalization(f, torch.ones(2))
        logs = self.get_logs(f, torch.ones(2))
        self.assertExpectedInline(logs, """\



def forward(self, a_1):
    zeros = torch.ops.aten.zeros.default([10], dtype = torch.float32, device = device(type='cpu'), pin_memory = False)
    select_copy_int = torch.ops.aten.select_copy.int(zeros, 0, 5)
    fill_scalar = torch.ops.aten.fill.Scalar(select_copy_int, 1);  select_copy_int = None
    select_scatter_default = torch.ops.aten.select_scatter.default(zeros, fill_scalar, 0, 5);  zeros = fill_scalar = None
    return select_scatter_default
    """)  # noqa: B950

        reinplaced_logs = self.get_logs(f, torch.ones(2), reapply_views=True, run_reinplace=True)
        self.assertExpectedInline(reinplaced_logs, """\



def forward(self, a_1):
    zeros = torch.ops.aten.zeros.default([10], dtype = torch.float32, device = device(type='cpu'), pin_memory = False)
    select_int = torch.ops.aten.select.int(zeros, 0, 5)
    fill_scalar = torch.ops.aten.fill_.Scalar(select_int, 1);  select_int = None
    return zeros
    """)

>>>>>>> 07d4d7cc8e (Add Python to CompositeImplicitAutograd)
if __name__ == '__main__':
    run_tests()<|MERGE_RESOLUTION|>--- conflicted
+++ resolved
@@ -102,62 +102,11 @@
 
 
 def forward(self, a_1):
-<<<<<<< HEAD
-    empty = torch.ops.aten.empty.memory_format([4, 2], dtype = torch.float32, device = device(type='cpu'), pin_memory = False)
-    fill_scalar = torch.ops.aten.fill.Scalar(empty, 1.0);  empty = None
+    ones = torch.ops.aten.ones.default([4, 2], dtype = torch.float32, device = device(type='cpu'), pin_memory = False)
     view_copy_default = torch.ops.aten.view_copy.default(a_1, [4, 2]);  a_1 = None
-    add_tensor = torch.ops.aten.add.Tensor(view_copy_default, fill_scalar);  view_copy_default = fill_scalar = None
-||||||| parent of 07d4d7cc8e (Add Python to CompositeImplicitAutograd)
-    empty = torch.ops.aten.empty.memory_format([4, 2], dtype = torch.float32, device = device(type='cpu'), pin_memory = False)
-    fill_scalar = torch.ops.aten.fill.Scalar(empty, 1.0);  empty = None
-    view_copy_default = torch.ops.aten.view_copy.default(a_1, [4, 2])
-    add_tensor = torch.ops.aten.add.Tensor(view_copy_default, fill_scalar);  view_copy_default = fill_scalar = None
-=======
-    ones = torch.ops.aten.ones.default([4, 2], dtype = torch.float32, device = device(type='cpu'), pin_memory = False)
-    view_copy_default = torch.ops.aten.view_copy.default(a_1, [4, 2])
     add_tensor = torch.ops.aten.add.Tensor(view_copy_default, ones);  view_copy_default = ones = None
->>>>>>> 07d4d7cc8e (Add Python to CompositeImplicitAutograd)
     view_copy_default_1 = torch.ops.aten.view_copy.default(add_tensor, [4, 2])
-<<<<<<< HEAD
     mul_tensor = torch.ops.aten.mul.Tensor(view_copy_default_1, view_copy_default_1);  view_copy_default_1 = None
-||||||| parent of 07d4d7cc8e (Add Python to CompositeImplicitAutograd)
-    mul_tensor = torch.ops.aten.mul.Tensor(view_copy_default_1, view_copy_default_1)
-    copy__default = torch.ops.aten.copy_.default(a_1, view_copy_default_1);  a_1 = view_copy_default_1 = None
-    return add_tensor
-    """)
-
-        reinplaced_logs = self.get_logs(f, torch.ones(4, 2), reapply_views=True, run_reinplace=True)
-        self.assertExpectedInline(reinplaced_logs, """\
-
-
-
-def forward(self, a_1):
-    empty = torch.ops.aten.empty.memory_format([4, 2], dtype = torch.float32, device = device(type='cpu'), pin_memory = False)
-    fill_scalar = torch.ops.aten.fill_.Scalar(empty, 1.0)
-    view_default = torch.ops.aten.view.default(a_1, [4, 2])
-    add_tensor = torch.ops.aten.add.Tensor(view_default, empty);  view_default = empty = None
-    view_default_1 = torch.ops.aten.view.default(add_tensor, [4, 2])
-    mul_tensor = torch.ops.aten.mul.Tensor(view_default_1, view_default_1)
-    copy__default = torch.ops.aten.copy_.default(a_1, view_default_1);  a_1 = view_default_1 = None
-=======
-    mul_tensor = torch.ops.aten.mul.Tensor(view_copy_default_1, view_copy_default_1)
-    copy__default = torch.ops.aten.copy_.default(a_1, view_copy_default_1);  a_1 = view_copy_default_1 = None
-    return add_tensor
-    """)
-
-        reinplaced_logs = self.get_logs(f, torch.ones(4, 2), reapply_views=True, run_reinplace=True)
-        self.assertExpectedInline(reinplaced_logs, """\
-
-
-
-def forward(self, a_1):
-    ones = torch.ops.aten.ones.default([4, 2], dtype = torch.float32, device = device(type='cpu'), pin_memory = False)
-    view_default = torch.ops.aten.view.default(a_1, [4, 2])
-    add_tensor = torch.ops.aten.add.Tensor(view_default, ones);  view_default = ones = None
-    view_default_1 = torch.ops.aten.view.default(add_tensor, [4, 2])
-    mul_tensor = torch.ops.aten.mul.Tensor(view_default_1, view_default_1)
-    copy__default = torch.ops.aten.copy_.default(a_1, view_default_1);  a_1 = view_default_1 = None
->>>>>>> 07d4d7cc8e (Add Python to CompositeImplicitAutograd)
     return add_tensor
     """)
 
@@ -185,39 +134,6 @@
     return mul_tensor
     """)
 
-<<<<<<< HEAD
-||||||| parent of 07d4d7cc8e (Add Python to CompositeImplicitAutograd)
-        reinplaced_logs = self.get_logs(f, torch.ones(4, 2), reapply_views=True, run_reinplace=True)
-        self.assertExpectedInline(reinplaced_logs, """\
-
-
-
-def forward(self, a_1):
-    empty = torch.ops.aten.empty.memory_format([4, 2], dtype = torch.float32, device = device(type='cpu'), pin_memory = False)
-    fill_scalar = torch.ops.aten.fill_.Scalar(empty, 1.0)
-    view_default = torch.ops.aten.view.default(a_1, [4, 2]);  a_1 = None
-    empty_1 = torch.ops.aten.empty.SymInt([], dtype = torch.float32, device = device(type='cpu'), pin_memory = False)
-    add_tensor = torch.ops.aten.add.Tensor(view_default, empty);  view_default = empty = None
-    mul_tensor = torch.ops.aten.mul.Tensor(add_tensor, add_tensor);  add_tensor = None
-    return mul_tensor
-    """)
-
-=======
-        reinplaced_logs = self.get_logs(f, torch.ones(4, 2), reapply_views=True, run_reinplace=True)
-        self.assertExpectedInline(reinplaced_logs, """\
-
-
-
-def forward(self, a_1):
-    ones = torch.ops.aten.ones.default([4, 2], dtype = torch.float32, device = device(type='cpu'), pin_memory = False)
-    view_default = torch.ops.aten.view.default(a_1, [4, 2]);  a_1 = None
-    empty = torch.ops.aten.empty.memory_format([], dtype = torch.float32, device = device(type='cpu'), pin_memory = False)
-    add_tensor = torch.ops.aten.add.Tensor(view_default, ones);  view_default = ones = None
-    mul_tensor = torch.ops.aten.mul.Tensor(add_tensor, add_tensor);  add_tensor = None
-    return mul_tensor
-    """)
-
->>>>>>> 07d4d7cc8e (Add Python to CompositeImplicitAutograd)
     def test_multi_out(self):
         def f(x):
             # aminmax.out returns a tuple of tensors.
@@ -241,38 +157,6 @@
     return getitem
     """)
 
-<<<<<<< HEAD
-||||||| parent of 07d4d7cc8e (Add Python to CompositeImplicitAutograd)
-        reinplaced_logs = self.get_logs(f, torch.arange(8, dtype=torch.float32), reapply_views=True, run_reinplace=True)
-        self.assertExpectedInline(reinplaced_logs, """\
-
-
-
-def forward(self, a_1):
-    empty = torch.ops.aten.empty.SymInt([4], dtype = torch.float32, device = device(type='cpu'), pin_memory = False)
-    empty_1 = torch.ops.aten.empty.SymInt([4], dtype = torch.float32, device = device(type='cpu'), pin_memory = False)
-    aminmax_default = torch.ops.aten.aminmax.default(a_1, dim = 0);  a_1 = None
-    getitem = aminmax_default[0]
-    getitem_1 = aminmax_default[1];  aminmax_default = None
-    return getitem
-    """)
-
-=======
-        reinplaced_logs = self.get_logs(f, torch.arange(8, dtype=torch.float32), reapply_views=True, run_reinplace=True)
-        self.assertExpectedInline(reinplaced_logs, """\
-
-
-
-def forward(self, a_1):
-    empty = torch.ops.aten.empty.memory_format([4], dtype = torch.float32, device = device(type='cpu'), pin_memory = False)
-    empty_1 = torch.ops.aten.empty.memory_format([4], dtype = torch.float32, device = device(type='cpu'), pin_memory = False)
-    aminmax_default = torch.ops.aten.aminmax.default(a_1, dim = 0);  a_1 = None
-    getitem = aminmax_default[0]
-    getitem_1 = aminmax_default[1];  aminmax_default = None
-    return getitem
-    """)
-
->>>>>>> 07d4d7cc8e (Add Python to CompositeImplicitAutograd)
     def test_tensor_ctr(self):
         def f(x):
             y = torch.tensor((1, 2, 3))
@@ -298,52 +182,11 @@
 def forward(self, a_1):
     ones = torch.ops.aten.ones.default([4, 2], dtype = torch.float32, device = device(type='cpu'), pin_memory = False)
     view_copy_default = torch.ops.aten.view_copy.default(a_1, [4, 2])
-<<<<<<< HEAD
-    add_tensor = torch.ops.aten.add.Tensor(a_1, fill_scalar);  a_1 = fill_scalar = None
-||||||| parent of 07d4d7cc8e (Add Python to CompositeImplicitAutograd)
-    add_tensor = torch.ops.aten.add.Tensor(a_1, fill_scalar);  fill_scalar = None
-    copy__default = torch.ops.aten.copy_.default(a_1, add_tensor);  a_1 = None
-=======
-    add_tensor = torch.ops.aten.add.Tensor(a_1, ones);  ones = None
-    copy__default = torch.ops.aten.copy_.default(a_1, add_tensor);  a_1 = None
->>>>>>> 07d4d7cc8e (Add Python to CompositeImplicitAutograd)
+    add_tensor = torch.ops.aten.add.Tensor(a_1, ones);  a_1 = ones = None
     view_copy_default_1 = torch.ops.aten.view_copy.default(add_tensor, [4, 2]);  add_tensor = None
     return view_copy_default_1
     """)
 
-<<<<<<< HEAD
-||||||| parent of 07d4d7cc8e (Add Python to CompositeImplicitAutograd)
-        reinplaced_logs = self.get_logs(f, torch.ones(4, 2), reapply_views=True, run_reinplace=True)
-        self.assertExpectedInline(reinplaced_logs, """\
-
-
-
-def forward(self, a_1):
-    empty = torch.ops.aten.empty.memory_format([4, 2], dtype = torch.float32, device = device(type='cpu'), pin_memory = False)
-    fill_scalar = torch.ops.aten.fill_.Scalar(empty, 1.0)
-    view_default = torch.ops.aten.view.default(a_1, [4, 2])
-    add_tensor = torch.ops.aten.add.Tensor(a_1, empty);  empty = None
-    copy__default = torch.ops.aten.copy_.default(a_1, add_tensor);  a_1 = None
-    view_default_1 = torch.ops.aten.view.default(add_tensor, [4, 2]);  add_tensor = None
-    return view_default_1
-    """)
-
-=======
-        reinplaced_logs = self.get_logs(f, torch.ones(4, 2), reapply_views=True, run_reinplace=True)
-        self.assertExpectedInline(reinplaced_logs, """\
-
-
-
-def forward(self, a_1):
-    ones = torch.ops.aten.ones.default([4, 2], dtype = torch.float32, device = device(type='cpu'), pin_memory = False)
-    view_default = torch.ops.aten.view.default(a_1, [4, 2])
-    add_tensor = torch.ops.aten.add.Tensor(a_1, ones);  ones = None
-    copy__default = torch.ops.aten.copy_.default(a_1, add_tensor);  a_1 = None
-    view_default_1 = torch.ops.aten.view.default(add_tensor, [4, 2]);  add_tensor = None
-    return view_default_1
-    """)
-
->>>>>>> 07d4d7cc8e (Add Python to CompositeImplicitAutograd)
     # Some ops that are mutable are neither inplace nor out= ops.
     # They also need special handling.
     def test_mutable_op_not_inplace_or_other(self):
@@ -417,34 +260,6 @@
     return cat_default
     """)
 
-<<<<<<< HEAD
-||||||| parent of 07d4d7cc8e (Add Python to CompositeImplicitAutograd)
-        reinplaced_logs = self.get_logs(f, torch.ones(2, 2), reapply_views=True, run_reinplace=True)
-        self.assertExpectedInline(reinplaced_logs, """\
-
-
-
-def forward(self, a_1):
-    empty = torch.ops.aten.empty.SymInt([0], dtype = torch.float32, device = device(type='cpu'), pin_memory = False)
-    cat_default = torch.ops.aten.cat.default([a_1]);  a_1 = None
-    return cat_default
-    """)
-
-
-=======
-        reinplaced_logs = self.get_logs(f, torch.ones(2, 2), reapply_views=True, run_reinplace=True)
-        self.assertExpectedInline(reinplaced_logs, """\
-
-
-
-def forward(self, a_1):
-    empty = torch.ops.aten.empty.memory_format([0], dtype = torch.float32, device = device(type='cpu'), pin_memory = False)
-    cat_default = torch.ops.aten.cat.default([a_1]);  a_1 = None
-    return cat_default
-    """)
-
-
->>>>>>> 07d4d7cc8e (Add Python to CompositeImplicitAutograd)
     def test_diagonal(self):
         def f(x):
             # test: view ops that take a subset of the original tensor (select/diagonal)
@@ -460,56 +275,11 @@
 
 
 def forward(self, a_1):
-<<<<<<< HEAD
-    empty = torch.ops.aten.empty.memory_format([2], dtype = torch.float32, device = device(type='cpu'), pin_memory = False)
-    fill_scalar = torch.ops.aten.fill.Scalar(empty, 1.0);  empty = None
+    ones = torch.ops.aten.ones.default([2], dtype = torch.float32, device = device(type='cpu'), pin_memory = False)
     diagonal_copy_default = torch.ops.aten.diagonal_copy.default(a_1)
-    add_tensor = torch.ops.aten.add.Tensor(diagonal_copy_default, fill_scalar);  diagonal_copy_default = fill_scalar = None
+    add_tensor = torch.ops.aten.add.Tensor(diagonal_copy_default, ones);  diagonal_copy_default = ones = None
     diagonal_scatter_default = torch.ops.aten.diagonal_scatter.default(a_1, add_tensor);  a_1 = add_tensor = None
     mul_tensor = torch.ops.aten.mul.Tensor(diagonal_scatter_default, diagonal_scatter_default);  diagonal_scatter_default = None
-||||||| parent of 07d4d7cc8e (Add Python to CompositeImplicitAutograd)
-    empty = torch.ops.aten.empty.memory_format([2], dtype = torch.float32, device = device(type='cpu'), pin_memory = False)
-    fill_scalar = torch.ops.aten.fill.Scalar(empty, 1.0);  empty = None
-    clone_default = torch.ops.aten.clone.default(a_1)
-    diagonal_copy_default = torch.ops.aten.diagonal_copy.default(clone_default);  clone_default = None
-    add_tensor = torch.ops.aten.add.Tensor(diagonal_copy_default, fill_scalar);  diagonal_copy_default = fill_scalar = None
-    mul_tensor = torch.ops.aten.mul.Tensor(a_1, a_1);  a_1 = None
-    return mul_tensor
-    """)
-
-        reinplaced_logs = self.get_logs(f, torch.ones(2, 2), reapply_views=True, run_reinplace=True)
-        self.assertExpectedInline(reinplaced_logs, """\
-
-
-
-def forward(self, a_1):
-    empty = torch.ops.aten.empty.memory_format([2], dtype = torch.float32, device = device(type='cpu'), pin_memory = False)
-    fill_scalar = torch.ops.aten.fill_.Scalar(empty, 1.0)
-    clone_default = torch.ops.aten.clone.default(a_1)
-    diagonal_default = torch.ops.aten.diagonal.default(clone_default);  clone_default = None
-    add_tensor = torch.ops.aten.add_.Tensor(diagonal_default, empty);  diagonal_default = empty = None
-    mul_tensor = torch.ops.aten.mul.Tensor(a_1, a_1);  a_1 = None
-=======
-    ones = torch.ops.aten.ones.default([2], dtype = torch.float32, device = device(type='cpu'), pin_memory = False)
-    clone_default = torch.ops.aten.clone.default(a_1)
-    diagonal_copy_default = torch.ops.aten.diagonal_copy.default(clone_default);  clone_default = None
-    add_tensor = torch.ops.aten.add.Tensor(diagonal_copy_default, ones);  diagonal_copy_default = ones = None
-    mul_tensor = torch.ops.aten.mul.Tensor(a_1, a_1);  a_1 = None
-    return mul_tensor
-    """)
-
-        reinplaced_logs = self.get_logs(f, torch.ones(2, 2), reapply_views=True, run_reinplace=True)
-        self.assertExpectedInline(reinplaced_logs, """\
-
-
-
-def forward(self, a_1):
-    ones = torch.ops.aten.ones.default([2], dtype = torch.float32, device = device(type='cpu'), pin_memory = False)
-    clone_default = torch.ops.aten.clone.default(a_1)
-    diagonal_default = torch.ops.aten.diagonal.default(clone_default);  clone_default = None
-    add_tensor = torch.ops.aten.add_.Tensor(diagonal_default, ones);  diagonal_default = ones = None
-    mul_tensor = torch.ops.aten.mul.Tensor(a_1, a_1);  a_1 = None
->>>>>>> 07d4d7cc8e (Add Python to CompositeImplicitAutograd)
     return mul_tensor
     """)
 
@@ -522,37 +292,6 @@
             return x
         x = torch.ones(2, 2)
         self.assert_functionalization(f, x)
-<<<<<<< HEAD
-||||||| parent of 07d4d7cc8e (Add Python to CompositeImplicitAutograd)
-        logs = self.get_logs(f, torch.ones(2, 2))
-        self.assertExpectedInline(logs, """\
-
-
-
-def forward(self, a_1):
-    empty = torch.ops.aten.empty.memory_format([2], dtype = torch.float32, device = device(type='cpu'), pin_memory = False)
-    fill_scalar = torch.ops.aten.fill.Scalar(empty, 1.0);  empty = None
-    diagonal_copy_default = torch.ops.aten.diagonal_copy.default(a_1)
-    add_tensor = torch.ops.aten.add.Tensor(diagonal_copy_default, fill_scalar);  diagonal_copy_default = fill_scalar = None
-    diagonal_scatter_default = torch.ops.aten.diagonal_scatter.default(a_1, add_tensor);  add_tensor = None
-    copy__default = torch.ops.aten.copy_.default(a_1, diagonal_scatter_default);  a_1 = None
-    return diagonal_scatter_default
-    """)
-=======
-        logs = self.get_logs(f, torch.ones(2, 2))
-        self.assertExpectedInline(logs, """\
-
-
-
-def forward(self, a_1):
-    ones = torch.ops.aten.ones.default([2], dtype = torch.float32, device = device(type='cpu'), pin_memory = False)
-    diagonal_copy_default = torch.ops.aten.diagonal_copy.default(a_1)
-    add_tensor = torch.ops.aten.add.Tensor(diagonal_copy_default, ones);  diagonal_copy_default = ones = None
-    diagonal_scatter_default = torch.ops.aten.diagonal_scatter.default(a_1, add_tensor);  add_tensor = None
-    copy__default = torch.ops.aten.copy_.default(a_1, diagonal_scatter_default);  a_1 = None
-    return diagonal_scatter_default
-    """)
->>>>>>> 07d4d7cc8e (Add Python to CompositeImplicitAutograd)
 
     def test_split(self):
         def f(x):
@@ -627,23 +366,9 @@
 
 
 def forward(self, a_1):
-<<<<<<< HEAD
     view_copy_default = torch.ops.aten.view_copy.default(a_1, [8]);  a_1 = None
-    empty = torch.ops.aten.empty.memory_format([0], dtype = torch.int64, layout = torch.strided, device = device(type='cpu'), pin_memory = False)
-    arange = torch.ops.aten.arange.start_step(0, 4, 1, dtype = torch.int64, layout = torch.strided, device = device(type='cpu'))
-    empty_1 = torch.ops.aten.empty.memory_format([0], dtype = torch.float32, layout = torch.strided, device = device(type='cpu'), pin_memory = False)
-    arange_1 = torch.ops.aten.arange.start_step(0, 4, 1, dtype = torch.float32, layout = torch.strided, device = device(type='cpu'))
-||||||| parent of 07d4d7cc8e (Add Python to CompositeImplicitAutograd)
-    view_copy_default = torch.ops.aten.view_copy.default(a_1, [8])
-    empty = torch.ops.aten.empty.memory_format([0], dtype = torch.int64, layout = torch.strided, device = device(type='cpu'), pin_memory = False)
-    arange = torch.ops.aten.arange.start_step(0, 4, 1, dtype = torch.int64, layout = torch.strided, device = device(type='cpu'))
-    empty_1 = torch.ops.aten.empty.memory_format([0], dtype = torch.float32, layout = torch.strided, device = device(type='cpu'), pin_memory = False)
-    arange_1 = torch.ops.aten.arange.start_step(0, 4, 1, dtype = torch.float32, layout = torch.strided, device = device(type='cpu'))
-=======
-    view_copy_default = torch.ops.aten.view_copy.default(a_1, [8])
     arange = torch.ops.aten.arange.default(4, layout = torch.strided, device = device(type='cpu'), pin_memory = False)
     arange_1 = torch.ops.aten.arange.default(4, dtype = torch.float32, layout = torch.strided, device = device(type='cpu'), pin_memory = False)
->>>>>>> 07d4d7cc8e (Add Python to CompositeImplicitAutograd)
     index_put_default = torch.ops.aten.index_put.default(view_copy_default, [arange], arange_1);  view_copy_default = arange = arange_1 = None
     view_copy_default_1 = torch.ops.aten.view_copy.default(index_put_default, [4, 2])
     return index_put_default
@@ -665,18 +390,8 @@
 
 
 def forward(self, a_1):
-<<<<<<< HEAD
-    empty = torch.ops.aten.empty.memory_format([4, 2], dtype = torch.float32, device = device(type='cpu'), pin_memory = False)
-    fill_scalar = torch.ops.aten.fill.Scalar(empty, 1.0);  empty = None
+    ones = torch.ops.aten.ones.default([4, 2], dtype = torch.float32, device = device(type='cpu'), pin_memory = False)
     view_copy_default = torch.ops.aten.view_copy.default(a_1, [4, 2]);  a_1 = None
-||||||| parent of 07d4d7cc8e (Add Python to CompositeImplicitAutograd)
-    empty = torch.ops.aten.empty.memory_format([4, 2], dtype = torch.float32, device = device(type='cpu'), pin_memory = False)
-    fill_scalar = torch.ops.aten.fill.Scalar(empty, 1.0);  empty = None
-    view_copy_default = torch.ops.aten.view_copy.default(a_1, [4, 2])
-=======
-    ones = torch.ops.aten.ones.default([4, 2], dtype = torch.float32, device = device(type='cpu'), pin_memory = False)
-    view_copy_default = torch.ops.aten.view_copy.default(a_1, [4, 2])
->>>>>>> 07d4d7cc8e (Add Python to CompositeImplicitAutograd)
     add_tensor = torch.ops.aten.add.Tensor(view_copy_default, 1);  view_copy_default = None
     mul_tensor = torch.ops.aten.mul.Tensor(add_tensor, 2)
     div_tensor = torch.ops.aten.div.Tensor(mul_tensor, 1);  mul_tensor = None
@@ -698,8 +413,8 @@
 
 def forward(self, a_1):
     ge_scalar = torch.ops.aten.ge.Scalar(a_1, 0);  a_1 = None
-    to_dtype_layout = torch.ops.aten.to.dtype_layout(ge_scalar, dtype = torch.float32, layout = torch.strided);  ge_scalar = None
-    return to_dtype_layout
+    _to_copy_default = torch.ops.aten._to_copy.default(ge_scalar, dtype = torch.float32, layout = torch.strided);  ge_scalar = None
+    return _to_copy_default
     """)
 
     @skipIfTorchDynamo("Test does not work with TorchDynamo")
@@ -789,85 +504,6 @@
     return add_tensor_1
     """)  # noqa: B950
 
-<<<<<<< HEAD
-||||||| parent of 07d4d7cc8e (Add Python to CompositeImplicitAutograd)
-        reinplaced_logs = self.get_logs(f, torch.ones(4, 2), reapply_views=True, run_reinplace=True)
-        self.assertExpectedInline(reinplaced_logs, """\
-
-
-
-def forward(self, a_1):
-    empty = torch.ops.aten.empty.memory_format([2, 2], dtype = torch.float32, device = device(type='cpu'), pin_memory = False)
-    fill_scalar = torch.ops.aten.fill_.Scalar(empty, 1.0)
-    add_tensor = torch.ops.aten.add.Tensor(a_1, a_1);  a_1 = None
-    view_default = torch.ops.aten.view.default(add_tensor, [8])
-    _reshape_alias_default = torch.ops.aten._reshape_alias.default(view_default, [2, 4], [4, 1]);  view_default = None
-    transpose_int = torch.ops.aten.transpose.int(_reshape_alias_default, 1, 0)
-    unsqueeze_default = torch.ops.aten.unsqueeze.default(transpose_int, 0);  transpose_int = None
-    squeeze_default = torch.ops.aten.squeeze.default(unsqueeze_default);  unsqueeze_default = None
-    split_tensor = torch.ops.aten.split.Tensor(squeeze_default, 2);  squeeze_default = None
-    getitem = split_tensor[0]
-    getitem_1 = split_tensor[1];  split_tensor = None
-    add_tensor_1 = torch.ops.aten.add_.Tensor(getitem, empty);  empty = None
-    select_int = torch.ops.aten.select.int(_reshape_alias_default, 0, 0);  _reshape_alias_default = None
-    clone_default = torch.ops.aten.clone.default(getitem, memory_format = torch.contiguous_format)
-    _unsafe_view_default = torch.ops.aten._unsafe_view.default(clone_default, [4]);  clone_default = None
-    view_default_1 = torch.ops.aten.view.default(add_tensor, [8]);  add_tensor = None
-    _reshape_alias_default_1 = torch.ops.aten._reshape_alias.default(view_default_1, [2, 4], [4, 1]);  view_default_1 = None
-    transpose_int_1 = torch.ops.aten.transpose.int(_reshape_alias_default_1, 1, 0);  _reshape_alias_default_1 = None
-    unsqueeze_default_1 = torch.ops.aten.unsqueeze.default(transpose_int_1, 0);  transpose_int_1 = None
-    squeeze_default_1 = torch.ops.aten.squeeze.default(unsqueeze_default_1);  unsqueeze_default_1 = None
-    unsqueeze_default_2 = torch.ops.aten.unsqueeze.default(squeeze_default_1, 0);  squeeze_default_1 = None
-    squeeze_dim = torch.ops.aten.squeeze.dim(unsqueeze_default_2, 0);  unsqueeze_default_2 = None
-    transpose_int_2 = torch.ops.aten.transpose.int(squeeze_dim, 1, 0);  squeeze_dim = None
-    _reshape_alias_default_2 = torch.ops.aten._reshape_alias.default(transpose_int_2, [8], [1]);  transpose_int_2 = None
-    view_default_2 = torch.ops.aten.view.default(_reshape_alias_default_2, [4, 2]);  _reshape_alias_default_2 = None
-    view_default_3 = torch.ops.aten.view.default(view_default_2, [8]);  view_default_2 = None
-    _reshape_alias_default_3 = torch.ops.aten._reshape_alias.default(view_default_3, [2, 4], [4, 1]);  view_default_3 = None
-    select_int_1 = torch.ops.aten.select.int(_reshape_alias_default_3, 0, 0);  _reshape_alias_default_3 = None
-    add_tensor_2 = torch.ops.aten.add.Tensor(select_int_1, _unsafe_view_default);  select_int_1 = _unsafe_view_default = None
-    return getitem
-    """)
-
-=======
-        reinplaced_logs = self.get_logs(f, torch.ones(4, 2), reapply_views=True, run_reinplace=True)
-        self.assertExpectedInline(reinplaced_logs, """\
-
-
-
-def forward(self, a_1):
-    ones = torch.ops.aten.ones.default([2, 2], dtype = torch.float32, device = device(type='cpu'), pin_memory = False)
-    add_tensor = torch.ops.aten.add.Tensor(a_1, a_1);  a_1 = None
-    view_default = torch.ops.aten.view.default(add_tensor, [8])
-    _reshape_alias_default = torch.ops.aten._reshape_alias.default(view_default, [2, 4], [4, 1]);  view_default = None
-    transpose_int = torch.ops.aten.transpose.int(_reshape_alias_default, 1, 0)
-    unsqueeze_default = torch.ops.aten.unsqueeze.default(transpose_int, 0);  transpose_int = None
-    squeeze_default = torch.ops.aten.squeeze.default(unsqueeze_default);  unsqueeze_default = None
-    split_tensor = torch.ops.aten.split.Tensor(squeeze_default, 2);  squeeze_default = None
-    getitem = split_tensor[0]
-    getitem_1 = split_tensor[1];  split_tensor = None
-    add_tensor_1 = torch.ops.aten.add_.Tensor(getitem, ones);  ones = None
-    select_int = torch.ops.aten.select.int(_reshape_alias_default, 0, 0);  _reshape_alias_default = None
-    clone_default = torch.ops.aten.clone.default(getitem, memory_format = torch.contiguous_format)
-    _unsafe_view_default = torch.ops.aten._unsafe_view.default(clone_default, [4]);  clone_default = None
-    view_default_1 = torch.ops.aten.view.default(add_tensor, [8]);  add_tensor = None
-    _reshape_alias_default_1 = torch.ops.aten._reshape_alias.default(view_default_1, [2, 4], [4, 1]);  view_default_1 = None
-    transpose_int_1 = torch.ops.aten.transpose.int(_reshape_alias_default_1, 1, 0);  _reshape_alias_default_1 = None
-    unsqueeze_default_1 = torch.ops.aten.unsqueeze.default(transpose_int_1, 0);  transpose_int_1 = None
-    squeeze_default_1 = torch.ops.aten.squeeze.default(unsqueeze_default_1);  unsqueeze_default_1 = None
-    unsqueeze_default_2 = torch.ops.aten.unsqueeze.default(squeeze_default_1, 0);  squeeze_default_1 = None
-    squeeze_dim = torch.ops.aten.squeeze.dim(unsqueeze_default_2, 0);  unsqueeze_default_2 = None
-    transpose_int_2 = torch.ops.aten.transpose.int(squeeze_dim, 1, 0);  squeeze_dim = None
-    _reshape_alias_default_2 = torch.ops.aten._reshape_alias.default(transpose_int_2, [8], [1]);  transpose_int_2 = None
-    view_default_2 = torch.ops.aten.view.default(_reshape_alias_default_2, [4, 2]);  _reshape_alias_default_2 = None
-    view_default_3 = torch.ops.aten.view.default(view_default_2, [8]);  view_default_2 = None
-    _reshape_alias_default_3 = torch.ops.aten._reshape_alias.default(view_default_3, [2, 4], [4, 1]);  view_default_3 = None
-    select_int_1 = torch.ops.aten.select.int(_reshape_alias_default_3, 0, 0);  _reshape_alias_default_3 = None
-    add_tensor_2 = torch.ops.aten.add.Tensor(select_int_1, _unsafe_view_default);  select_int_1 = _unsafe_view_default = None
-    return getitem
-    """)
-
->>>>>>> 07d4d7cc8e (Add Python to CompositeImplicitAutograd)
     def test_reapply_views_simple(self):
         def f(x):
             tmp = torch.ones(4, 2)
@@ -882,21 +518,9 @@
 
 
 def forward(self, a_1):
-<<<<<<< HEAD
-    empty = torch.ops.aten.empty.memory_format([4, 2], dtype = torch.float32, device = device(type='cpu'), pin_memory = False)
-    fill_scalar = torch.ops.aten.fill.Scalar(empty, 1.0);  empty = None
+    ones = torch.ops.aten.ones.default([4, 2], dtype = torch.float32, device = device(type='cpu'), pin_memory = False)
     view_default = torch.ops.aten.view.default(a_1, [4, 2]);  a_1 = None
-    add_tensor = torch.ops.aten.add.Tensor(view_default, fill_scalar);  view_default = fill_scalar = None
-||||||| parent of 07d4d7cc8e (Add Python to CompositeImplicitAutograd)
-    empty = torch.ops.aten.empty.memory_format([4, 2], dtype = torch.float32, device = device(type='cpu'), pin_memory = False)
-    fill_scalar = torch.ops.aten.fill.Scalar(empty, 1.0);  empty = None
-    view_default = torch.ops.aten.view.default(a_1, [4, 2])
-    add_tensor = torch.ops.aten.add.Tensor(view_default, fill_scalar);  view_default = fill_scalar = None
-=======
-    ones = torch.ops.aten.ones.default([4, 2], dtype = torch.float32, device = device(type='cpu'), pin_memory = False)
-    view_default = torch.ops.aten.view.default(a_1, [4, 2])
     add_tensor = torch.ops.aten.add.Tensor(view_default, ones);  view_default = ones = None
->>>>>>> 07d4d7cc8e (Add Python to CompositeImplicitAutograd)
     view_default_1 = torch.ops.aten.view.default(add_tensor, [4, 2])
     mul_tensor = torch.ops.aten.mul.Tensor(view_default_1, view_default_1);  view_default_1 = None
     return add_tensor
@@ -951,37 +575,6 @@
     return add_tensor
     """)
 
-<<<<<<< HEAD
-||||||| parent of 07d4d7cc8e (Add Python to CompositeImplicitAutograd)
-        reinplaced_logs = self.get_logs(f, torch.ones(2), reapply_views=True, run_reinplace=True)
-        self.assertExpectedInline(reinplaced_logs, """\
-
-
-
-def forward(self, a_1):
-    empty = torch.ops.aten.empty.memory_format([2, 2], dtype = torch.float32, device = device(type='cpu'), pin_memory = False)
-    zero_default = torch.ops.aten.zero_.default(empty)
-    diagonal_default = torch.ops.aten.diagonal.default(empty)
-    diagonal_default_1 = torch.ops.aten.diagonal.default(empty);  empty = None
-    copy_default = torch.ops.aten.copy_.default(diagonal_default_1, a_1)
-    add_tensor = torch.ops.aten.add_.Tensor(diagonal_default_1, a_1);  a_1 = None
-    return diagonal_default_1
-    """)
-
-=======
-        reinplaced_logs = self.get_logs(f, torch.ones(2), reapply_views=True, run_reinplace=True)
-        self.assertExpectedInline(reinplaced_logs, """\
-
-
-
-def forward(self, a_1):
-    zeros = torch.ops.aten.zeros.default([2, 2], dtype = torch.float32, device = device(type='cpu'), pin_memory = False)
-    diagonal_default = torch.ops.aten.diagonal.default(zeros);  zeros = None
-    add_tensor = torch.ops.aten.add.Tensor(a_1, a_1);  a_1 = None
-    return add_tensor
-    """)
-
->>>>>>> 07d4d7cc8e (Add Python to CompositeImplicitAutograd)
         # Test 2: copy_() with same dtype, different shape
         self.assert_functionalization(f, torch.ones(1))
         logs = self.get_logs(f, torch.ones(1))
@@ -997,38 +590,6 @@
     return add_tensor
     """)
 
-<<<<<<< HEAD
-||||||| parent of 07d4d7cc8e (Add Python to CompositeImplicitAutograd)
-        reinplaced_logs = self.get_logs(f, torch.ones(1), reapply_views=True, run_reinplace=True)
-        self.assertExpectedInline(reinplaced_logs, """\
-
-
-
-def forward(self, a_1):
-    empty = torch.ops.aten.empty.memory_format([2, 2], dtype = torch.float32, device = device(type='cpu'), pin_memory = False)
-    zero_default = torch.ops.aten.zero_.default(empty)
-    diagonal_default = torch.ops.aten.diagonal.default(empty)
-    diagonal_default_1 = torch.ops.aten.diagonal.default(empty);  empty = None
-    copy_default = torch.ops.aten.copy_.default(diagonal_default_1, a_1)
-    add_tensor = torch.ops.aten.add_.Tensor(diagonal_default_1, a_1);  a_1 = None
-    return diagonal_default_1
-    """)
-
-=======
-        reinplaced_logs = self.get_logs(f, torch.ones(1), reapply_views=True, run_reinplace=True)
-        self.assertExpectedInline(reinplaced_logs, """\
-
-
-
-def forward(self, a_1):
-    zeros = torch.ops.aten.zeros.default([2, 2], dtype = torch.float32, device = device(type='cpu'), pin_memory = False)
-    diagonal_default = torch.ops.aten.diagonal.default(zeros);  zeros = None
-    expand_copy_default = torch.ops.aten.expand_copy.default(a_1, [2])
-    add_tensor = torch.ops.aten.add_.Tensor(expand_copy_default, a_1);  a_1 = None
-    return expand_copy_default
-    """)
-
->>>>>>> 07d4d7cc8e (Add Python to CompositeImplicitAutograd)
         # Test 3: copy_() with different dtype, same shape
         self.assert_functionalization(f, torch.ones(2, dtype=torch.long))
         logs = self.get_logs(f, torch.ones(2, dtype=torch.long))
@@ -1042,40 +603,8 @@
     _to_copy_default = torch.ops.aten._to_copy.default(a_1, dtype = torch.float32, layout = torch.strided, device = device(type='cpu'), pin_memory = False)
     add_tensor = torch.ops.aten.add.Tensor(_to_copy_default, a_1);  _to_copy_default = a_1 = None
     return add_tensor
-    """)  # noqa: B950
-
-<<<<<<< HEAD
-||||||| parent of 07d4d7cc8e (Add Python to CompositeImplicitAutograd)
-        reinplaced_logs = self.get_logs(f, torch.ones(2, dtype=torch.long), reapply_views=True, run_reinplace=True)
-        self.assertExpectedInline(reinplaced_logs, """\
-
-
-
-def forward(self, a_1):
-    empty = torch.ops.aten.empty.memory_format([2, 2], dtype = torch.float32, device = device(type='cpu'), pin_memory = False)
-    zero_default = torch.ops.aten.zero_.default(empty)
-    diagonal_default = torch.ops.aten.diagonal.default(empty)
-    diagonal_default_1 = torch.ops.aten.diagonal.default(empty);  empty = None
-    copy_default = torch.ops.aten.copy_.default(diagonal_default_1, a_1)
-    add_tensor = torch.ops.aten.add_.Tensor(diagonal_default_1, a_1);  a_1 = None
-    return diagonal_default_1
-    """)
-
-=======
-        reinplaced_logs = self.get_logs(f, torch.ones(2, dtype=torch.long), reapply_views=True, run_reinplace=True)
-        self.assertExpectedInline(reinplaced_logs, """\
-
-
-
-def forward(self, a_1):
-    zeros = torch.ops.aten.zeros.default([2, 2], dtype = torch.float32, device = device(type='cpu'), pin_memory = False)
-    diagonal_default = torch.ops.aten.diagonal.default(zeros);  zeros = None
-    _to_copy_default = torch.ops.aten._to_copy.default(a_1, dtype = torch.float32, layout = torch.strided, device = device(type='cpu'), pin_memory = False)
-    add_tensor = torch.ops.aten.add_.Tensor(_to_copy_default, a_1);  a_1 = None
-    return _to_copy_default
-    """)
-
->>>>>>> 07d4d7cc8e (Add Python to CompositeImplicitAutograd)
+    """)
+
         # Test 4: copy_() with different dtype, different shape
         self.assert_functionalization(f, torch.ones(1, dtype=torch.long))
         logs = self.get_logs(f, torch.ones(1, dtype=torch.long))
@@ -1090,41 +619,8 @@
     expand_copy_default = torch.ops.aten.expand_copy.default(_to_copy_default, [2]);  _to_copy_default = None
     add_tensor = torch.ops.aten.add.Tensor(expand_copy_default, a_1);  expand_copy_default = a_1 = None
     return add_tensor
-    """)  # noqa: B950
-
-<<<<<<< HEAD
-||||||| parent of 07d4d7cc8e (Add Python to CompositeImplicitAutograd)
-        reinplaced_logs = self.get_logs(f, torch.ones(1, dtype=torch.long), reapply_views=True, run_reinplace=True)
-        self.assertExpectedInline(reinplaced_logs, """\
-
-
-
-def forward(self, a_1):
-    empty = torch.ops.aten.empty.memory_format([2, 2], dtype = torch.float32, device = device(type='cpu'), pin_memory = False)
-    zero_default = torch.ops.aten.zero_.default(empty)
-    diagonal_default = torch.ops.aten.diagonal.default(empty)
-    diagonal_default_1 = torch.ops.aten.diagonal.default(empty);  empty = None
-    copy_default = torch.ops.aten.copy_.default(diagonal_default_1, a_1)
-    add_tensor = torch.ops.aten.add_.Tensor(diagonal_default_1, a_1);  a_1 = None
-    return diagonal_default_1
-    """)
-
-=======
-        reinplaced_logs = self.get_logs(f, torch.ones(1, dtype=torch.long), reapply_views=True, run_reinplace=True)
-        self.assertExpectedInline(reinplaced_logs, """\
-
-
-
-def forward(self, a_1):
-    zeros = torch.ops.aten.zeros.default([2, 2], dtype = torch.float32, device = device(type='cpu'), pin_memory = False)
-    diagonal_default = torch.ops.aten.diagonal.default(zeros);  zeros = None
-    _to_copy_default = torch.ops.aten._to_copy.default(a_1, dtype = torch.float32, layout = torch.strided, device = device(type='cpu'), pin_memory = False)
-    expand_copy_default = torch.ops.aten.expand_copy.default(_to_copy_default, [2]);  _to_copy_default = None
-    add_tensor = torch.ops.aten.add_.Tensor(expand_copy_default, a_1);  a_1 = None
-    return expand_copy_default
-    """)
-
->>>>>>> 07d4d7cc8e (Add Python to CompositeImplicitAutograd)
+    """)
+
     def test_expand_symint(self):
         # Once some existing SymInt bugs are ironed out, we should update
         # this test to plumb FakeSymbolicTensors through it
@@ -1294,75 +790,5 @@
         with self.assertRaises(RuntimeError):
             x1_not_functional.add_(x2_functional)
 
-<<<<<<< HEAD
-||||||| parent of 07d4d7cc8e (Add Python to CompositeImplicitAutograd)
-    def test_index_mutation_on_non_input(self):
-        def f(x):
-            tmp = torch.zeros(10)
-            tmp[5].fill_(1)
-            return tmp
-        self.assert_functionalization(f, torch.ones(2))
-        logs = self.get_logs(f, torch.ones(2))
-        self.assertExpectedInline(logs, """\
-
-
-
-def forward(self, a_1):
-    empty = torch.ops.aten.empty.memory_format([10], dtype = torch.float32, device = device(type='cpu'), pin_memory = False)
-    zero_default = torch.ops.aten.zero.default(empty);  empty = None
-    select_copy_int = torch.ops.aten.select_copy.int(zero_default, 0, 5)
-    select_copy_int_1 = torch.ops.aten.select_copy.int(zero_default, 0, 5)
-    fill_scalar = torch.ops.aten.fill.Scalar(select_copy_int_1, 1);  select_copy_int_1 = None
-    select_scatter_default = torch.ops.aten.select_scatter.default(zero_default, fill_scalar, 0, 5);  zero_default = fill_scalar = None
-    return select_scatter_default
-    """)  # noqa: B950
-
-        reinplaced_logs = self.get_logs(f, torch.ones(2), reapply_views=True, run_reinplace=True)
-        self.assertExpectedInline(reinplaced_logs, """\
-
-
-
-def forward(self, a_1):
-    empty = torch.ops.aten.empty.memory_format([10], dtype = torch.float32, device = device(type='cpu'), pin_memory = False)
-    zero_default = torch.ops.aten.zero_.default(empty)
-    select_int = torch.ops.aten.select.int(empty, 0, 5)
-    select_int_1 = torch.ops.aten.select.int(empty, 0, 5)
-    fill_scalar = torch.ops.aten.fill_.Scalar(select_int_1, 1);  select_int_1 = None
-    return empty
-    """)
-
-=======
-    def test_index_mutation_on_non_input(self):
-        def f(x):
-            tmp = torch.zeros(10)
-            tmp[5].fill_(1)
-            return tmp
-        self.assert_functionalization(f, torch.ones(2))
-        logs = self.get_logs(f, torch.ones(2))
-        self.assertExpectedInline(logs, """\
-
-
-
-def forward(self, a_1):
-    zeros = torch.ops.aten.zeros.default([10], dtype = torch.float32, device = device(type='cpu'), pin_memory = False)
-    select_copy_int = torch.ops.aten.select_copy.int(zeros, 0, 5)
-    fill_scalar = torch.ops.aten.fill.Scalar(select_copy_int, 1);  select_copy_int = None
-    select_scatter_default = torch.ops.aten.select_scatter.default(zeros, fill_scalar, 0, 5);  zeros = fill_scalar = None
-    return select_scatter_default
-    """)  # noqa: B950
-
-        reinplaced_logs = self.get_logs(f, torch.ones(2), reapply_views=True, run_reinplace=True)
-        self.assertExpectedInline(reinplaced_logs, """\
-
-
-
-def forward(self, a_1):
-    zeros = torch.ops.aten.zeros.default([10], dtype = torch.float32, device = device(type='cpu'), pin_memory = False)
-    select_int = torch.ops.aten.select.int(zeros, 0, 5)
-    fill_scalar = torch.ops.aten.fill_.Scalar(select_int, 1);  select_int = None
-    return zeros
-    """)
-
->>>>>>> 07d4d7cc8e (Add Python to CompositeImplicitAutograd)
 if __name__ == '__main__':
     run_tests()