# Owner(s): ["module: codegen"]

import torch
from torch.testing._internal.common_utils import TestCase, run_tests, skipIfTorchDynamo, TEST_WITH_TORCHDYNAMO
from torch.testing._internal.logging_tensor import LoggingTensor, capture_logs
from torch.utils._pytree import tree_map
from torch.fx.experimental.proxy_tensor import make_fx
from torch.fx.passes.reinplace import reinplace

import unittest

def are_aliased(x, y):
    if x._base is None and y._base is None:
        return False
    if x._base is not None and y._base is None:
        return x._base is y
    if x._base is None and y._base is not None:
        return y._base is x
    return x._base is y._base

# We can unify testing and use functionalize() here instead
# if/when functorch moves into core.
# This is basically a crappy version of `functionalize()` for single-tensor-arg inputs.
def _functionalize(f, *, reapply_views: bool):
    def wrapped(a):
        input_functional = torch._to_functional_tensor(a)
        torch._enable_functionalization(reapply_views=reapply_views)
        try:
            out = f(input_functional)
        finally:
            torch._disable_functionalization()
        torch._sync(input_functional)
        inpt_new = torch._from_functional_tensor(input_functional)
        if inpt_new is not a:
            # Existing deficiency in functionalize():
            # we don't correctly mutate input metadata (yet?)
            if inpt_new.shape == a.shape:
                a.copy_(inpt_new)
        tree_map(torch._sync, out)
        out_unwrapped = tree_map(torch._from_functional_tensor, out)
        return out_unwrapped

    return wrapped

@unittest.skipIf(TEST_WITH_TORCHDYNAMO, "https://github.com/pytorch/pytorch/issues/81457")
class TestFunctionalization(TestCase):

    def get_logs(self, func, inpt, *, reapply_views=False, run_reinplace=False):
        inpt_clone = inpt.clone()
        traced_f = make_fx(_functionalize(func, reapply_views=reapply_views))(inpt)
        if run_reinplace:
            traced_f = reinplace(traced_f, inpt_clone)
        return traced_f.code

    def assert_functionalization(self, func, inpt, *, reapply_views=False, mutated_input_metadata=False):
        input_clone = inpt.clone()
        input_clone2 = inpt.clone()
        input_clone3 = inpt.clone()

        # Compare outputs (and mutated inputs), with and without functionalization.
        out_ref = func(inpt)
        out_functional = _functionalize(func, reapply_views=reapply_views)(input_clone)
        # The reinplacing pass is only valid to run with reapply_views=True.
        functional_func = make_fx(_functionalize(func, reapply_views=True))(input_clone2)
        reinplace_func = reinplace(make_fx(_functionalize(func, reapply_views=True))(input_clone2), input_clone2)

        # NOTE: for now, need to pass in fresh inputs here, because make_fx
        # will directly mutate the inputs that you trace with.
        # Once this is fixed we can clean this up.
        out_reinplace = reinplace_func(input_clone3)

        # functionalize() deficiency: input metadata mutations aren't propagated properly,
        # so we just need to skip checks here for the tests that exercise that.
        if not mutated_input_metadata:
            self.assertEqual(inpt, input_clone)  # input mutations should still occur
            self.assertEqual(inpt, input_clone3)

        # Handle tests with multi-tensor outputs
        if isinstance(out_ref, tuple):
            out_refs, out_functionals, out_reinplaces = list(out_ref), list(out_functional), list(out_reinplace)
        else:
            out_refs, out_functionals, out_reinplaces = [out_ref], [out_functional], [out_reinplace]

        for out_ref_, out_functional_, out_reinplace_ in zip(out_refs, out_functionals, out_reinplaces):
            self.assertEqual(out_ref_, out_functional_)
            self.assertEqual(out_ref_, out_reinplace_)

    def test_save_for_backwards_segfault(self):
        inp = torch._to_functional_tensor(LoggingTensor(torch.randn(2, 2))).requires_grad_(True)
        inp.exp()

    def test_multiple_views_of_same_base(self):
        def f(x):
            y = x.view(-1)
            z = x.view(-1)
            x.add_(1)
            # y should have been updated.
            y2 = y + 1
            # z should have been updated too.
            z2 = z + 1
            return z2
        self.assert_functionalization(f, torch.ones(4))

    def test_simple(self):
        def f(x):
            # simple test: 1 view op, 1 inplace op
            tmp = torch.ones(4, 2)
            y = x.view(4, 2)
            y.add_(tmp)
            z = x * x
            return y
        self.assert_functionalization(f, torch.ones(4, 2))
        logs = self.get_logs(f, torch.ones(4, 2))
        self.assertExpectedInline(logs, """\



def forward(self, a_1):
<<<<<<< HEAD
    empty = torch.ops.aten.empty.memory_format([4, 2], dtype = torch.float32, device = device(type='cpu'), pin_memory = False)
    fill_scalar = torch.ops.aten.fill.Scalar(empty, 1.0);  empty = None
    view_copy_default = torch.ops.aten.view_copy.default(a_1, [4, 2])
    add_tensor = torch.ops.aten.add.Tensor(view_copy_default, fill_scalar);  view_copy_default = fill_scalar = None
||||||| parent of 530b19987b (Add Python to CompositeImplicitAutograd)
    empty = torch.ops.aten.empty.memory_format([4, 2], dtype = torch.float32, device = device(type='cpu'), pin_memory = False)
    fill_scalar = torch.ops.aten.fill.Scalar(empty, 1.0);  empty = None
    view_copy_default = torch.ops.aten.view_copy.default(a_1, [4, 2]);  a_1 = None
    add_tensor = torch.ops.aten.add.Tensor(view_copy_default, fill_scalar);  view_copy_default = fill_scalar = None
=======
    ones = torch.ops.aten.ones.default([4, 2], dtype = torch.float32, device = device(type='cpu'), pin_memory = False)
    view_copy_default = torch.ops.aten.view_copy.default(a_1, [4, 2]);  a_1 = None
    add_tensor = torch.ops.aten.add.Tensor(view_copy_default, ones);  view_copy_default = ones = None
>>>>>>> 530b19987b (Add Python to CompositeImplicitAutograd)
    view_copy_default_1 = torch.ops.aten.view_copy.default(add_tensor, [4, 2])
    mul_tensor = torch.ops.aten.mul.Tensor(view_copy_default_1, view_copy_default_1)
    copy__default = torch.ops.aten.copy_.default(a_1, view_copy_default_1);  a_1 = view_copy_default_1 = None
    return add_tensor
    """)

        reinplaced_logs = self.get_logs(f, torch.ones(4, 2), reapply_views=True, run_reinplace=True)
        self.assertExpectedInline(reinplaced_logs, """\



def forward(self, a_1):
    empty = torch.ops.aten.empty.memory_format([4, 2], dtype = torch.float32, device = device(type='cpu'), pin_memory = False)
    fill_scalar = torch.ops.aten.fill_.Scalar(empty, 1.0)
    view_default = torch.ops.aten.view.default(a_1, [4, 2])
    add_tensor = torch.ops.aten.add.Tensor(view_default, empty);  view_default = empty = None
    view_default_1 = torch.ops.aten.view.default(add_tensor, [4, 2])
    mul_tensor = torch.ops.aten.mul.Tensor(view_default_1, view_default_1)
    copy__default = torch.ops.aten.copy_.default(a_1, view_default_1);  a_1 = view_default_1 = None
    return add_tensor
    """)

    def test_simple_out(self):
        def f(x):
            tmp = torch.ones(4, 2)
            y = x.view(4, 2)
            # the out= tensor will get resized, since it has size=0 to start.
            z = torch.empty(())
            torch.add(y, tmp, out=z)
            w = z * z
            return w
        self.assert_functionalization(f, torch.ones(4, 2))
        logs = self.get_logs(f, torch.ones(4, 2))
        self.assertExpectedInline(logs, """\



def forward(self, a_1):
    ones = torch.ops.aten.ones.default([4, 2], dtype = torch.float32, device = device(type='cpu'), pin_memory = False)
    view_copy_default = torch.ops.aten.view_copy.default(a_1, [4, 2]);  a_1 = None
    empty = torch.ops.aten.empty.memory_format([], dtype = torch.float32, device = device(type='cpu'), pin_memory = False)
    add_tensor = torch.ops.aten.add.Tensor(view_copy_default, ones);  view_copy_default = ones = None
    mul_tensor = torch.ops.aten.mul.Tensor(add_tensor, add_tensor);  add_tensor = None
    return mul_tensor
    """)

        reinplaced_logs = self.get_logs(f, torch.ones(4, 2), reapply_views=True, run_reinplace=True)
        self.assertExpectedInline(reinplaced_logs, """\



def forward(self, a_1):
    empty = torch.ops.aten.empty.memory_format([4, 2], dtype = torch.float32, device = device(type='cpu'), pin_memory = False)
    fill_scalar = torch.ops.aten.fill_.Scalar(empty, 1.0)
    view_default = torch.ops.aten.view.default(a_1, [4, 2]);  a_1 = None
    empty_1 = torch.ops.aten.empty.SymInt([], dtype = torch.float32, device = device(type='cpu'), pin_memory = False)
    add_tensor = torch.ops.aten.add.Tensor(view_default, empty);  view_default = empty = None
    mul_tensor = torch.ops.aten.mul.Tensor(add_tensor, add_tensor);  add_tensor = None
    return mul_tensor
    """)

    def test_multi_out(self):
        def f(x):
            # aminmax.out returns a tuple of tensors.
            # functionalization should properly handle the tuple.
            out_min = torch.empty(4)
            out_max = torch.empty(4)
            torch.aminmax(x, dim=0, out=(out_max, out_min))
            return out_max
        self.assert_functionalization(f, torch.arange(8, dtype=torch.float32))
        logs = self.get_logs(f, torch.arange(8, dtype=torch.float32))
        self.assertExpectedInline(logs, """\



def forward(self, a_1):
    empty = torch.ops.aten.empty.memory_format([4], dtype = torch.float32, device = device(type='cpu'), pin_memory = False)
    empty_1 = torch.ops.aten.empty.memory_format([4], dtype = torch.float32, device = device(type='cpu'), pin_memory = False)
    aminmax_default = torch.ops.aten.aminmax.default(a_1, dim = 0);  a_1 = None
    getitem = aminmax_default[0]
    getitem_1 = aminmax_default[1];  aminmax_default = None
    return getitem
    """)

        reinplaced_logs = self.get_logs(f, torch.arange(8, dtype=torch.float32), reapply_views=True, run_reinplace=True)
        self.assertExpectedInline(reinplaced_logs, """\



def forward(self, a_1):
    empty = torch.ops.aten.empty.SymInt([4], dtype = torch.float32, device = device(type='cpu'), pin_memory = False)
    empty_1 = torch.ops.aten.empty.SymInt([4], dtype = torch.float32, device = device(type='cpu'), pin_memory = False)
    aminmax_default = torch.ops.aten.aminmax.default(a_1, dim = 0);  a_1 = None
    getitem = aminmax_default[0]
    getitem_1 = aminmax_default[1];  aminmax_default = None
    return getitem
    """)

    def test_tensor_ctr(self):
        def f(x):
            y = torch.tensor((1, 2, 3))
            z = y.view(-1)
            z.add_(1)
            return y

        inpt = torch.arange(3, dtype=torch.float32)
        self.assert_functionalization(f, inpt)

        logs = self.get_logs(f, inpt)
        self.assertExpectedInline(logs, """\



def forward(self, a_1):
    _tensor_constant0 = self._tensor_constant0
    lift_fresh = torch.ops.aten.lift_fresh_copy.default(_tensor_constant0);  _tensor_constant0 = None
    view_copy_default = torch.ops.aten.view_copy.default(lift_fresh, [-1]);  lift_fresh = None
    add_tensor = torch.ops.aten.add.Tensor(view_copy_default, 1);  view_copy_default = None
    view_copy_default_1 = torch.ops.aten.view_copy.default(add_tensor, [3]);  add_tensor = None
    return view_copy_default_1
    """)

        reinplaced_logs = self.get_logs(f, inpt, reapply_views=True, run_reinplace=True)
        self.assertExpectedInline(reinplaced_logs, """\



def forward(self, a_1):
    _tensor_constant0 = self._tensor_constant0
    lift_fresh = torch.ops.aten.lift_fresh_copy.default(_tensor_constant0);  _tensor_constant0 = None
    view_default = torch.ops.aten.view.default(lift_fresh, [-1]);  lift_fresh = None
    add_tensor = torch.ops.aten.add_.Tensor(view_default, 1)
    view_default_1 = torch.ops.aten.view.default(view_default, [3]);  view_default = None
    return view_default_1
    """)


    def test_inplace_on_non_view(self):
        def f(x):
            # test for the case where we functionalize an inplace op on the other tensor - not a view.
            # This is worth checking because the tensor will have an empty ViewMeta stack, which needs to be special cased.
            tmp = torch.ones(4, 2)
            y = x.view(4, 2)
            x.add_(tmp)
            return y
        self.assert_functionalization(f, torch.ones(4, 2))
        logs = self.get_logs(f, torch.ones(4, 2))
        self.assertExpectedInline(logs, """\



def forward(self, a_1):
    ones = torch.ops.aten.ones.default([4, 2], dtype = torch.float32, device = device(type='cpu'), pin_memory = False)
    view_copy_default = torch.ops.aten.view_copy.default(a_1, [4, 2])
<<<<<<< HEAD
    add_tensor = torch.ops.aten.add.Tensor(a_1, fill_scalar);  fill_scalar = None
    copy__default = torch.ops.aten.copy_.default(a_1, add_tensor);  a_1 = None
||||||| parent of 530b19987b (Add Python to CompositeImplicitAutograd)
    add_tensor = torch.ops.aten.add.Tensor(a_1, fill_scalar);  a_1 = fill_scalar = None
=======
    add_tensor = torch.ops.aten.add.Tensor(a_1, ones);  a_1 = ones = None
>>>>>>> 530b19987b (Add Python to CompositeImplicitAutograd)
    view_copy_default_1 = torch.ops.aten.view_copy.default(add_tensor, [4, 2]);  add_tensor = None
    return view_copy_default_1
    """)

        reinplaced_logs = self.get_logs(f, torch.ones(4, 2), reapply_views=True, run_reinplace=True)
        self.assertExpectedInline(reinplaced_logs, """\



def forward(self, a_1):
    empty = torch.ops.aten.empty.memory_format([4, 2], dtype = torch.float32, device = device(type='cpu'), pin_memory = False)
    fill_scalar = torch.ops.aten.fill_.Scalar(empty, 1.0)
    view_default = torch.ops.aten.view.default(a_1, [4, 2])
    add_tensor = torch.ops.aten.add.Tensor(a_1, empty);  empty = None
    copy__default = torch.ops.aten.copy_.default(a_1, add_tensor);  a_1 = None
    view_default_1 = torch.ops.aten.view.default(add_tensor, [4, 2]);  add_tensor = None
    return view_default_1
    """)

    # Some ops that are mutable are neither inplace nor out= ops.
    # They also need special handling.
    def test_mutable_op_not_inplace_or_other(self):
        def f(x):
            return torch._fused_moving_avg_obs_fq_helper(x, x, x, x, x, x, x, 1.0, 0, 1, 0)

        logs = self.get_logs(f, torch.ones(1))
        self.assertExpectedInline(logs, """\



def forward(self, a_1):
    _fused_moving_avg_obs_fq_helper_functional_default = torch.ops.aten._fused_moving_avg_obs_fq_helper_functional.default(a_1, a_1, a_1, a_1, a_1, a_1, a_1, 1.0, 0, 1, 0)
    getitem = _fused_moving_avg_obs_fq_helper_functional_default[0]
    getitem_1 = _fused_moving_avg_obs_fq_helper_functional_default[1]
    getitem_2 = _fused_moving_avg_obs_fq_helper_functional_default[2]
    getitem_3 = _fused_moving_avg_obs_fq_helper_functional_default[3]
    getitem_4 = _fused_moving_avg_obs_fq_helper_functional_default[4]
    getitem_5 = _fused_moving_avg_obs_fq_helper_functional_default[5];  _fused_moving_avg_obs_fq_helper_functional_default = None
    copy__default = torch.ops.aten.copy_.default(a_1, getitem_5);  a_1 = getitem_5 = None
    return (getitem, getitem_1)
    """)  # noqa: B950

    def test_as_strided(self):
        def f(x):
            y = x.as_strided((2,), (2,), 1)
            y.add_(1)
            return x
        self.assert_functionalization(f, torch.ones(9))
        logs = self.get_logs(f, torch.ones(9))
        self.assertExpectedInline(logs, """\



def forward(self, a_1):
    as_strided_copy_default = torch.ops.aten.as_strided_copy.default(a_1, [2], [2], 1)
    add_tensor = torch.ops.aten.add.Tensor(as_strided_copy_default, 1);  as_strided_copy_default = None
    as_strided_scatter_default = torch.ops.aten.as_strided_scatter.default(a_1, add_tensor, [2], [2], 1);  add_tensor = None
    copy__default = torch.ops.aten.copy_.default(a_1, as_strided_scatter_default);  a_1 = None
    return as_strided_scatter_default
    """)

    def test_tensor_list_composite(self):
        def f(x):
            # Test an op with TensorList input
            y = torch.block_diag(x, x)
            return y
        self.assert_functionalization(f, torch.ones(2, 2))
        logs = self.get_logs(f, torch.ones(2, 2))
        self.assertExpectedInline(logs, """\



def forward(self, a_1):
    block_diag_default = torch.ops.aten.block_diag.default([a_1, a_1]);  a_1 = None
    return block_diag_default
    """)

    def test_cat(self):
        def f(x):
            out = torch.empty(0)
            torch.cat((x,), out=out)
            return out
        self.assert_functionalization(f, torch.ones(2, 2))
        logs = self.get_logs(f, torch.ones(2, 2))
        self.assertExpectedInline(logs, """\



def forward(self, a_1):
    empty = torch.ops.aten.empty.memory_format([0], dtype = torch.float32, device = device(type='cpu'), pin_memory = False)
    cat_default = torch.ops.aten.cat.default([a_1]);  a_1 = None
    return cat_default
    """)

        reinplaced_logs = self.get_logs(f, torch.ones(2, 2), reapply_views=True, run_reinplace=True)
        self.assertExpectedInline(reinplaced_logs, """\



def forward(self, a_1):
    empty = torch.ops.aten.empty.SymInt([0], dtype = torch.float32, device = device(type='cpu'), pin_memory = False)
    cat_default = torch.ops.aten.cat.default([a_1]);  a_1 = None
    return cat_default
    """)


    def test_diagonal(self):
        def f(x):
            # test: view ops that take a subset of the original tensor (select/diagonal)
            tmp = torch.ones(2)
            y = x.clone().diagonal()
            y.add_(tmp)
            z = x * x
            return z
        self.assert_functionalization(f, torch.ones(2, 2))
        logs = self.get_logs(f, torch.ones(2, 2))
        self.assertExpectedInline(logs, """\



def forward(self, a_1):
<<<<<<< HEAD
    empty = torch.ops.aten.empty.memory_format([2], dtype = torch.float32, device = device(type='cpu'), pin_memory = False)
    fill_scalar = torch.ops.aten.fill.Scalar(empty, 1.0);  empty = None
    clone_default = torch.ops.aten.clone.default(a_1)
    diagonal_copy_default = torch.ops.aten.diagonal_copy.default(clone_default);  clone_default = None
    add_tensor = torch.ops.aten.add.Tensor(diagonal_copy_default, fill_scalar);  diagonal_copy_default = fill_scalar = None
    mul_tensor = torch.ops.aten.mul.Tensor(a_1, a_1);  a_1 = None
    return mul_tensor
    """)

        reinplaced_logs = self.get_logs(f, torch.ones(2, 2), reapply_views=True, run_reinplace=True)
        self.assertExpectedInline(reinplaced_logs, """\



def forward(self, a_1):
    empty = torch.ops.aten.empty.memory_format([2], dtype = torch.float32, device = device(type='cpu'), pin_memory = False)
    fill_scalar = torch.ops.aten.fill_.Scalar(empty, 1.0)
    clone_default = torch.ops.aten.clone.default(a_1)
    diagonal_default = torch.ops.aten.diagonal.default(clone_default);  clone_default = None
    add_tensor = torch.ops.aten.add_.Tensor(diagonal_default, empty);  diagonal_default = empty = None
    mul_tensor = torch.ops.aten.mul.Tensor(a_1, a_1);  a_1 = None
||||||| parent of 530b19987b (Add Python to CompositeImplicitAutograd)
    empty = torch.ops.aten.empty.memory_format([2], dtype = torch.float32, device = device(type='cpu'), pin_memory = False)
    fill_scalar = torch.ops.aten.fill.Scalar(empty, 1.0);  empty = None
    diagonal_copy_default = torch.ops.aten.diagonal_copy.default(a_1)
    add_tensor = torch.ops.aten.add.Tensor(diagonal_copy_default, fill_scalar);  diagonal_copy_default = fill_scalar = None
    diagonal_scatter_default = torch.ops.aten.diagonal_scatter.default(a_1, add_tensor);  a_1 = add_tensor = None
    mul_tensor = torch.ops.aten.mul.Tensor(diagonal_scatter_default, diagonal_scatter_default);  diagonal_scatter_default = None
=======
    ones = torch.ops.aten.ones.default([2], dtype = torch.float32, device = device(type='cpu'), pin_memory = False)
    diagonal_copy_default = torch.ops.aten.diagonal_copy.default(a_1)
    add_tensor = torch.ops.aten.add.Tensor(diagonal_copy_default, ones);  diagonal_copy_default = ones = None
    diagonal_scatter_default = torch.ops.aten.diagonal_scatter.default(a_1, add_tensor);  a_1 = add_tensor = None
    mul_tensor = torch.ops.aten.mul.Tensor(diagonal_scatter_default, diagonal_scatter_default);  diagonal_scatter_default = None
>>>>>>> 530b19987b (Add Python to CompositeImplicitAutograd)
    return mul_tensor
    """)

    def test_diagonal_mutated_input(self):
        def f(x):
            # simple test: there are pending updates afterwards, which the test syncs manually
            tmp = torch.ones(2)
            y = x.diagonal()
            y.add_(tmp)
            return x
        x = torch.ones(2, 2)
        self.assert_functionalization(f, x)
        logs = self.get_logs(f, torch.ones(2, 2))
        self.assertExpectedInline(logs, """\



def forward(self, a_1):
    empty = torch.ops.aten.empty.memory_format([2], dtype = torch.float32, device = device(type='cpu'), pin_memory = False)
    fill_scalar = torch.ops.aten.fill.Scalar(empty, 1.0);  empty = None
    diagonal_copy_default = torch.ops.aten.diagonal_copy.default(a_1)
    add_tensor = torch.ops.aten.add.Tensor(diagonal_copy_default, fill_scalar);  diagonal_copy_default = fill_scalar = None
    diagonal_scatter_default = torch.ops.aten.diagonal_scatter.default(a_1, add_tensor);  add_tensor = None
    copy__default = torch.ops.aten.copy_.default(a_1, diagonal_scatter_default);  a_1 = None
    return diagonal_scatter_default
    """)

    def test_split(self):
        def f(x):
            # test: view ops that return multiple tensors (split)
            tmp = torch.ones(2)
            y1, y2 = x.split(2)
            y3 = y2.diagonal()
            y3.add_(tmp)
            z = x * x
            return y3
        self.assert_functionalization(f, torch.ones(4, 2))
        logs = self.get_logs(f, torch.ones(4, 2))
        self.assertExpectedInline(logs, """\



def forward(self, a_1):
    ones = torch.ops.aten.ones.default([2], dtype = torch.float32, device = device(type='cpu'), pin_memory = False)
    split_copy_tensor = torch.ops.aten.split_copy.Tensor(a_1, 2)
    getitem = split_copy_tensor[0]
    getitem_1 = split_copy_tensor[1];  split_copy_tensor = None
    diagonal_copy_default = torch.ops.aten.diagonal_copy.default(getitem_1);  getitem_1 = None
    add_tensor = torch.ops.aten.add.Tensor(diagonal_copy_default, ones);  diagonal_copy_default = ones = None
    split_copy_tensor_1 = torch.ops.aten.split_copy.Tensor(a_1, 2)
    getitem_2 = split_copy_tensor_1[0]
    getitem_3 = split_copy_tensor_1[1];  split_copy_tensor_1 = None
    diagonal_scatter_default = torch.ops.aten.diagonal_scatter.default(getitem_3, add_tensor);  getitem_3 = None
    slice_scatter_default = torch.ops.aten.slice_scatter.default(a_1, diagonal_scatter_default, 0, 2, 4);  diagonal_scatter_default = None
    mul_tensor = torch.ops.aten.mul.Tensor(slice_scatter_default, slice_scatter_default)
    copy__default = torch.ops.aten.copy_.default(a_1, slice_scatter_default);  a_1 = slice_scatter_default = None
    return add_tensor
    """)  # noqa: B950

    def test_view_inplace(self):
        def f(x):
            # test: view + inplace op (transpose_)
            tmp = torch.ones(4)
            x.transpose_(1, 0)
            y = x[0]
            y.add_(tmp)
            return x
        self.assert_functionalization(f, torch.ones(4, 2), mutated_input_metadata=True)
        logs = self.get_logs(f, torch.ones(4, 2))
        self.assertExpectedInline(logs, """\



def forward(self, a_1):
    ones = torch.ops.aten.ones.default([4], dtype = torch.float32, device = device(type='cpu'), pin_memory = False)
    transpose_copy_int = torch.ops.aten.transpose_copy.int(a_1, 1, 0)
    select_copy_int = torch.ops.aten.select_copy.int(transpose_copy_int, 0, 0);  transpose_copy_int = None
    add_tensor = torch.ops.aten.add.Tensor(select_copy_int, ones);  select_copy_int = ones = None
    transpose_copy_int_1 = torch.ops.aten.transpose_copy.int(a_1, 1, 0);  a_1 = None
    select_scatter_default = torch.ops.aten.select_scatter.default(transpose_copy_int_1, add_tensor, 0, 0);  transpose_copy_int_1 = add_tensor = None
    transpose_copy_int_2 = torch.ops.aten.transpose_copy.int(select_scatter_default, 1, 0);  select_scatter_default = None
    transpose_copy_int_3 = torch.ops.aten.transpose_copy.int(transpose_copy_int_2, 1, 0);  transpose_copy_int_2 = None
    return transpose_copy_int_3
    """)  # noqa: B950

    def test_optional_tensor_list(self):
        def f(x):
            # test: an operator that takes in a List[Optional[Tensor]] argument
            # (index_put)
            y = x.view(8)
            indices = torch.arange(4)
            values = torch.arange(4, dtype=y.dtype)
            y.index_put_((indices,), values, accumulate=False)
            return y
        self.assert_functionalization(f, torch.ones(4, 2))
        logs = self.get_logs(f, torch.ones(4, 2))
        self.assertExpectedInline(logs, """\



def forward(self, a_1):
<<<<<<< HEAD
    view_copy_default = torch.ops.aten.view_copy.default(a_1, [8])
    empty = torch.ops.aten.empty.memory_format([0], dtype = torch.int64, layout = torch.strided, device = device(type='cpu'), pin_memory = False)
    arange = torch.ops.aten.arange.start_step(0, 4, 1, dtype = torch.int64, layout = torch.strided, device = device(type='cpu'))
    empty_1 = torch.ops.aten.empty.memory_format([0], dtype = torch.float32, layout = torch.strided, device = device(type='cpu'), pin_memory = False)
    arange_1 = torch.ops.aten.arange.start_step(0, 4, 1, dtype = torch.float32, layout = torch.strided, device = device(type='cpu'))
||||||| parent of 530b19987b (Add Python to CompositeImplicitAutograd)
    view_copy_default = torch.ops.aten.view_copy.default(a_1, [8]);  a_1 = None
    empty = torch.ops.aten.empty.memory_format([0], dtype = torch.int64, layout = torch.strided, device = device(type='cpu'), pin_memory = False)
    arange = torch.ops.aten.arange.start_step(0, 4, 1, dtype = torch.int64, layout = torch.strided, device = device(type='cpu'))
    empty_1 = torch.ops.aten.empty.memory_format([0], dtype = torch.float32, layout = torch.strided, device = device(type='cpu'), pin_memory = False)
    arange_1 = torch.ops.aten.arange.start_step(0, 4, 1, dtype = torch.float32, layout = torch.strided, device = device(type='cpu'))
=======
    view_copy_default = torch.ops.aten.view_copy.default(a_1, [8]);  a_1 = None
    arange = torch.ops.aten.arange.default(4, layout = torch.strided, device = device(type='cpu'), pin_memory = False)
    arange_1 = torch.ops.aten.arange.default(4, dtype = torch.float32, layout = torch.strided, device = device(type='cpu'), pin_memory = False)
>>>>>>> 530b19987b (Add Python to CompositeImplicitAutograd)
    index_put_default = torch.ops.aten.index_put.default(view_copy_default, [arange], arange_1);  view_copy_default = arange = arange_1 = None
    view_copy_default_1 = torch.ops.aten.view_copy.default(index_put_default, [4, 2])
    copy__default = torch.ops.aten.copy_.default(a_1, view_copy_default_1);  a_1 = view_copy_default_1 = None
    return index_put_default
    """)  # noqa: B950

    def test_scalars(self):
        def f(x):
            # test: the pass can handle scalar inputs properly
            tmp = torch.ones(4, 2)
            y = x.view(4, 2)
            y.add_(1)
            z = 2 * y
            z.div_(1)
            return z
        self.assert_functionalization(f, torch.ones(4, 2))
        logs = self.get_logs(f, torch.ones(4, 2))
        self.assertExpectedInline(logs, """\



def forward(self, a_1):
<<<<<<< HEAD
    empty = torch.ops.aten.empty.memory_format([4, 2], dtype = torch.float32, device = device(type='cpu'), pin_memory = False)
    fill_scalar = torch.ops.aten.fill.Scalar(empty, 1.0);  empty = None
    view_copy_default = torch.ops.aten.view_copy.default(a_1, [4, 2])
||||||| parent of 530b19987b (Add Python to CompositeImplicitAutograd)
    empty = torch.ops.aten.empty.memory_format([4, 2], dtype = torch.float32, device = device(type='cpu'), pin_memory = False)
    fill_scalar = torch.ops.aten.fill.Scalar(empty, 1.0);  empty = None
    view_copy_default = torch.ops.aten.view_copy.default(a_1, [4, 2]);  a_1 = None
=======
    ones = torch.ops.aten.ones.default([4, 2], dtype = torch.float32, device = device(type='cpu'), pin_memory = False)
    view_copy_default = torch.ops.aten.view_copy.default(a_1, [4, 2]);  a_1 = None
>>>>>>> 530b19987b (Add Python to CompositeImplicitAutograd)
    add_tensor = torch.ops.aten.add.Tensor(view_copy_default, 1);  view_copy_default = None
    mul_tensor = torch.ops.aten.mul.Tensor(add_tensor, 2)
    div_tensor = torch.ops.aten.div.Tensor(mul_tensor, 1);  mul_tensor = None
    view_copy_default_1 = torch.ops.aten.view_copy.default(add_tensor, [4, 2]);  add_tensor = None
    copy__default = torch.ops.aten.copy_.default(a_1, view_copy_default_1);  a_1 = view_copy_default_1 = None
    return div_tensor
    """)

    @skipIfTorchDynamo("Test does not work with TorchDynamo")
    def test_metadata_change(self):
        def f(x):
            # ops like ge_() are allowed to change the dtype of the input.
            # functionalization should pick up on that.
            y = x.clone()
            out = y.ge_(0)
            return out
        self.assert_functionalization(f, torch.ones(4, 2))
        logs = self.get_logs(f, torch.ones(4, 2))
        self.assertExpectedInline(logs, """\



def forward(self, a_1):
<<<<<<< HEAD
    clone_default = torch.ops.aten.clone.default(a_1);  a_1 = None
    ge_scalar = torch.ops.aten.ge.Scalar(clone_default, 0);  clone_default = None
    _to_copy_default = torch.ops.aten._to_copy.default(ge_scalar, dtype = torch.float32, layout = torch.strided);  ge_scalar = None
    return _to_copy_default
||||||| parent of 530b19987b (Add Python to CompositeImplicitAutograd)
    ge_scalar = torch.ops.aten.ge.Scalar(a_1, 0);  a_1 = None
    to_dtype_layout = torch.ops.aten.to.dtype_layout(ge_scalar, dtype = torch.float32, layout = torch.strided);  ge_scalar = None
    return to_dtype_layout
=======
    ge_scalar = torch.ops.aten.ge.Scalar(a_1, 0);  a_1 = None
    _to_copy_default = torch.ops.aten._to_copy.default(ge_scalar, dtype = torch.float32, layout = torch.strided);  ge_scalar = None
    return _to_copy_default
>>>>>>> 530b19987b (Add Python to CompositeImplicitAutograd)
    """)

        reinplaced_logs = self.get_logs(f, torch.ones(2, 2), reapply_views=True, run_reinplace=True)
        self.assertExpectedInline(reinplaced_logs, """\



def forward(self, a_1):
    clone_default = torch.ops.aten.clone.default(a_1);  a_1 = None
    ge_scalar = torch.ops.aten.ge_.Scalar(clone_default, 0)
    _to_copy_default = torch.ops.aten._to_copy.default(clone_default, dtype = torch.float32, layout = torch.strided);  clone_default = None
    return _to_copy_default
    """)  # noqa: B950

    @skipIfTorchDynamo("Test does not work with TorchDynamo")
    def test_metadata_change_out_op(self):
        def f(t, y):
            out_1 = torch.ones(1)
            return torch.add(t, y, out=out_1)

        inpt1, inpt2 = torch.tensor([1]), torch.tensor([1])
        inpt1_func, inpt2_func = torch._to_functional_tensor(inpt1), torch._to_functional_tensor(inpt2)

        out_ref = f(inpt1, inpt2)
        torch._enable_functionalization(reapply_views=True)
        try:
            out_functional = f(inpt1_func, inpt2_func)
        finally:
            torch._disable_functionalization()
        self.assertEqual(out_ref, torch._from_functional_tensor(out_functional))


    def test_only_one_view(self):
        def f(x):
            # This tests that we don't have any unnecessary views in the trace.
            # If the input wasn't mutated, we don't need to regenerate it,
            # so there should be a total of 1 op in the output trace.
            return x.view(4, 2)
        logs = self.get_logs(f, torch.ones(4, 2))
        self.assertExpectedInline(logs, """\



def forward(self, a_1):
    view_copy_default = torch.ops.aten.view_copy.default(a_1, [4, 2]);  a_1 = None
    return view_copy_default
    """)

    def test_everything(self):
        def f(x):
            # test: everything
            tmp = torch.ones(2, 2)
            x2 = x + x
            y = x2.view(8)
            z0 = y.reshape(2, 4)
            z1 = z0.transpose(1, 0)
            z1.unsqueeze_(0)
            z1.squeeze_()
            z2, z3 = z1.split(2)
            z2.add_(tmp)
            z4 = z0[0] + z2.reshape(4)
            return z2
        self.assert_functionalization(f, torch.ones(4, 2))
        logs = self.get_logs(f, torch.ones(4, 2))
        self.assertExpectedInline(logs, """\



def forward(self, a_1):
    ones = torch.ops.aten.ones.default([2, 2], dtype = torch.float32, device = device(type='cpu'), pin_memory = False)
    add_tensor = torch.ops.aten.add.Tensor(a_1, a_1);  a_1 = None
    view_copy_default = torch.ops.aten.view_copy.default(add_tensor, [8])
    _reshape_alias_copy_default = torch.ops.aten._reshape_alias_copy.default(view_copy_default, [2, 4], [4, 1]);  view_copy_default = None
    transpose_copy_int = torch.ops.aten.transpose_copy.int(_reshape_alias_copy_default, 1, 0)
    unsqueeze_copy_default = torch.ops.aten.unsqueeze_copy.default(transpose_copy_int, 0);  transpose_copy_int = None
    squeeze_copy_default = torch.ops.aten.squeeze_copy.default(unsqueeze_copy_default);  unsqueeze_copy_default = None
    split_copy_tensor = torch.ops.aten.split_copy.Tensor(squeeze_copy_default, 2);  squeeze_copy_default = None
    getitem = split_copy_tensor[0]
    getitem_1 = split_copy_tensor[1];  split_copy_tensor = None
    add_tensor_1 = torch.ops.aten.add.Tensor(getitem, ones);  getitem = ones = None
    select_copy_int = torch.ops.aten.select_copy.int(_reshape_alias_copy_default, 0, 0);  _reshape_alias_copy_default = None
    clone_default = torch.ops.aten.clone.default(add_tensor_1, memory_format = torch.contiguous_format)
    _unsafe_view_default = torch.ops.aten._unsafe_view.default(clone_default, [4]);  clone_default = None
    view_copy_default_1 = torch.ops.aten.view_copy.default(add_tensor, [8]);  add_tensor = None
    _reshape_alias_copy_default_1 = torch.ops.aten._reshape_alias_copy.default(view_copy_default_1, [2, 4], [4, 1]);  view_copy_default_1 = None
    transpose_copy_int_1 = torch.ops.aten.transpose_copy.int(_reshape_alias_copy_default_1, 1, 0);  _reshape_alias_copy_default_1 = None
    unsqueeze_copy_default_1 = torch.ops.aten.unsqueeze_copy.default(transpose_copy_int_1, 0);  transpose_copy_int_1 = None
    squeeze_copy_default_1 = torch.ops.aten.squeeze_copy.default(unsqueeze_copy_default_1);  unsqueeze_copy_default_1 = None
    slice_scatter_default = torch.ops.aten.slice_scatter.default(squeeze_copy_default_1, add_tensor_1, 0, 0, 2);  squeeze_copy_default_1 = None
    unsqueeze_copy_default_2 = torch.ops.aten.unsqueeze_copy.default(slice_scatter_default, 0);  slice_scatter_default = None
    squeeze_copy_dim = torch.ops.aten.squeeze_copy.dim(unsqueeze_copy_default_2, 0);  unsqueeze_copy_default_2 = None
    transpose_copy_int_2 = torch.ops.aten.transpose_copy.int(squeeze_copy_dim, 1, 0);  squeeze_copy_dim = None
    _reshape_alias_copy_default_2 = torch.ops.aten._reshape_alias_copy.default(transpose_copy_int_2, [8], [1]);  transpose_copy_int_2 = None
    view_copy_default_2 = torch.ops.aten.view_copy.default(_reshape_alias_copy_default_2, [4, 2]);  _reshape_alias_copy_default_2 = None
    view_copy_default_3 = torch.ops.aten.view_copy.default(view_copy_default_2, [8]);  view_copy_default_2 = None
    _reshape_alias_copy_default_3 = torch.ops.aten._reshape_alias_copy.default(view_copy_default_3, [2, 4], [4, 1]);  view_copy_default_3 = None
    select_copy_int_1 = torch.ops.aten.select_copy.int(_reshape_alias_copy_default_3, 0, 0);  _reshape_alias_copy_default_3 = None
    add_tensor_2 = torch.ops.aten.add.Tensor(select_copy_int_1, _unsafe_view_default);  select_copy_int_1 = _unsafe_view_default = None
    return add_tensor_1
    """)  # noqa: B950

        reinplaced_logs = self.get_logs(f, torch.ones(4, 2), reapply_views=True, run_reinplace=True)
        self.assertExpectedInline(reinplaced_logs, """\



def forward(self, a_1):
    empty = torch.ops.aten.empty.memory_format([2, 2], dtype = torch.float32, device = device(type='cpu'), pin_memory = False)
    fill_scalar = torch.ops.aten.fill_.Scalar(empty, 1.0)
    add_tensor = torch.ops.aten.add.Tensor(a_1, a_1);  a_1 = None
    view_default = torch.ops.aten.view.default(add_tensor, [8])
    _reshape_alias_default = torch.ops.aten._reshape_alias.default(view_default, [2, 4], [4, 1]);  view_default = None
    transpose_int = torch.ops.aten.transpose.int(_reshape_alias_default, 1, 0)
    unsqueeze_default = torch.ops.aten.unsqueeze.default(transpose_int, 0);  transpose_int = None
    squeeze_default = torch.ops.aten.squeeze.default(unsqueeze_default);  unsqueeze_default = None
    split_tensor = torch.ops.aten.split.Tensor(squeeze_default, 2);  squeeze_default = None
    getitem = split_tensor[0]
    getitem_1 = split_tensor[1];  split_tensor = None
    add_tensor_1 = torch.ops.aten.add_.Tensor(getitem, empty);  empty = None
    select_int = torch.ops.aten.select.int(_reshape_alias_default, 0, 0);  _reshape_alias_default = None
    clone_default = torch.ops.aten.clone.default(getitem, memory_format = torch.contiguous_format)
    _unsafe_view_default = torch.ops.aten._unsafe_view.default(clone_default, [4]);  clone_default = None
    view_default_1 = torch.ops.aten.view.default(add_tensor, [8]);  add_tensor = None
    _reshape_alias_default_1 = torch.ops.aten._reshape_alias.default(view_default_1, [2, 4], [4, 1]);  view_default_1 = None
    transpose_int_1 = torch.ops.aten.transpose.int(_reshape_alias_default_1, 1, 0);  _reshape_alias_default_1 = None
    unsqueeze_default_1 = torch.ops.aten.unsqueeze.default(transpose_int_1, 0);  transpose_int_1 = None
    squeeze_default_1 = torch.ops.aten.squeeze.default(unsqueeze_default_1);  unsqueeze_default_1 = None
    unsqueeze_default_2 = torch.ops.aten.unsqueeze.default(squeeze_default_1, 0);  squeeze_default_1 = None
    squeeze_dim = torch.ops.aten.squeeze.dim(unsqueeze_default_2, 0);  unsqueeze_default_2 = None
    transpose_int_2 = torch.ops.aten.transpose.int(squeeze_dim, 1, 0);  squeeze_dim = None
    _reshape_alias_default_2 = torch.ops.aten._reshape_alias.default(transpose_int_2, [8], [1]);  transpose_int_2 = None
    view_default_2 = torch.ops.aten.view.default(_reshape_alias_default_2, [4, 2]);  _reshape_alias_default_2 = None
    view_default_3 = torch.ops.aten.view.default(view_default_2, [8]);  view_default_2 = None
    _reshape_alias_default_3 = torch.ops.aten._reshape_alias.default(view_default_3, [2, 4], [4, 1]);  view_default_3 = None
    select_int_1 = torch.ops.aten.select.int(_reshape_alias_default_3, 0, 0);  _reshape_alias_default_3 = None
    add_tensor_2 = torch.ops.aten.add.Tensor(select_int_1, _unsafe_view_default);  select_int_1 = _unsafe_view_default = None
    return getitem
    """)

    def test_reapply_views_simple(self):
        def f(x):
            tmp = torch.ones(4, 2)
            y = x.view(4, 2)
            y.add_(tmp)
            z = x * x
            return y
        self.assert_functionalization(f, torch.ones(4, 2), reapply_views=True)
        logs = self.get_logs(f, torch.ones(4, 2), reapply_views=True)
        self.assertExpectedInline(logs, """\



def forward(self, a_1):
<<<<<<< HEAD
    empty = torch.ops.aten.empty.memory_format([4, 2], dtype = torch.float32, device = device(type='cpu'), pin_memory = False)
    fill_scalar = torch.ops.aten.fill.Scalar(empty, 1.0);  empty = None
    view_default = torch.ops.aten.view.default(a_1, [4, 2])
    add_tensor = torch.ops.aten.add.Tensor(view_default, fill_scalar);  view_default = fill_scalar = None
||||||| parent of 530b19987b (Add Python to CompositeImplicitAutograd)
    empty = torch.ops.aten.empty.memory_format([4, 2], dtype = torch.float32, device = device(type='cpu'), pin_memory = False)
    fill_scalar = torch.ops.aten.fill.Scalar(empty, 1.0);  empty = None
    view_default = torch.ops.aten.view.default(a_1, [4, 2]);  a_1 = None
    add_tensor = torch.ops.aten.add.Tensor(view_default, fill_scalar);  view_default = fill_scalar = None
=======
    ones = torch.ops.aten.ones.default([4, 2], dtype = torch.float32, device = device(type='cpu'), pin_memory = False)
    view_default = torch.ops.aten.view.default(a_1, [4, 2]);  a_1 = None
    add_tensor = torch.ops.aten.add.Tensor(view_default, ones);  view_default = ones = None
>>>>>>> 530b19987b (Add Python to CompositeImplicitAutograd)
    view_default_1 = torch.ops.aten.view.default(add_tensor, [4, 2])
    mul_tensor = torch.ops.aten.mul.Tensor(view_default_1, view_default_1)
    copy__default = torch.ops.aten.copy_.default(a_1, view_default_1);  a_1 = view_default_1 = None
    return add_tensor
    """)

    def test_aliases_maintained_after_pass_when_reapplying_views(self):
        def f(x):
            tmp = torch.ones(4, 2)
            y = x.view(4, 2)
            z = x.view(4, 2)
            y.add_(tmp)
            return y, z

        input_functional = torch._to_functional_tensor(torch.ones(4, 2))
        torch._enable_functionalization(reapply_views=True)
        try:
            y, z = f(input_functional)
            torch._sync(y)
            torch._sync(z)
        finally:
            torch._disable_functionalization()

        # y and z are aliases inside of the function, and that aliasing relationship should be maintained.
        _y = torch._from_functional_tensor(y)
        _z = torch._from_functional_tensor(z)
        self.assertTrue(are_aliased(_y, _z))

    # copy_() gets its own test, because it is special cased in functionalization.
    # self.copy_(src) decomposes into src.to(self).expand_as(self).
    def test_copy_(self):
        def f(x):
            tmp = torch.zeros(2, 2)
            tmp_slice = tmp.diagonal()
            y = tmp_slice.copy_(x)
            z = y.add_(x)
            return z

        # Test 1: copy_() with same dtype and shape
        # to() is a composite op that noops when the dtype/shape match, so nothing gets logged.
        # self.assert_functionalization(f, torch.ones(2))
        logs = self.get_logs(f, torch.ones(2))
        self.assertExpectedInline(logs, """\



def forward(self, a_1):
    zeros = torch.ops.aten.zeros.default([2, 2], dtype = torch.float32, device = device(type='cpu'), pin_memory = False)
    diagonal_copy_default = torch.ops.aten.diagonal_copy.default(zeros);  zeros = None
    expand_copy_default = torch.ops.aten.expand_copy.default(a_1, [2])
    add_tensor = torch.ops.aten.add.Tensor(expand_copy_default, a_1);  expand_copy_default = a_1 = None
    return add_tensor
    """)

        reinplaced_logs = self.get_logs(f, torch.ones(2), reapply_views=True, run_reinplace=True)
        self.assertExpectedInline(reinplaced_logs, """\



def forward(self, a_1):
    empty = torch.ops.aten.empty.memory_format([2, 2], dtype = torch.float32, device = device(type='cpu'), pin_memory = False)
    zero_default = torch.ops.aten.zero_.default(empty)
    diagonal_default = torch.ops.aten.diagonal.default(empty)
    diagonal_default_1 = torch.ops.aten.diagonal.default(empty);  empty = None
    copy_default = torch.ops.aten.copy_.default(diagonal_default_1, a_1)
    add_tensor = torch.ops.aten.add_.Tensor(diagonal_default_1, a_1);  a_1 = None
    return diagonal_default_1
    """)

        # Test 2: copy_() with same dtype, different shape
        self.assert_functionalization(f, torch.ones(1))
        logs = self.get_logs(f, torch.ones(1))
        self.assertExpectedInline(logs, """\



def forward(self, a_1):
    zeros = torch.ops.aten.zeros.default([2, 2], dtype = torch.float32, device = device(type='cpu'), pin_memory = False)
    diagonal_copy_default = torch.ops.aten.diagonal_copy.default(zeros);  zeros = None
    expand_copy_default = torch.ops.aten.expand_copy.default(a_1, [2])
    add_tensor = torch.ops.aten.add.Tensor(expand_copy_default, a_1);  expand_copy_default = a_1 = None
    return add_tensor
    """)

        reinplaced_logs = self.get_logs(f, torch.ones(1), reapply_views=True, run_reinplace=True)
        self.assertExpectedInline(reinplaced_logs, """\



def forward(self, a_1):
    empty = torch.ops.aten.empty.memory_format([2, 2], dtype = torch.float32, device = device(type='cpu'), pin_memory = False)
    zero_default = torch.ops.aten.zero_.default(empty)
    diagonal_default = torch.ops.aten.diagonal.default(empty)
    diagonal_default_1 = torch.ops.aten.diagonal.default(empty);  empty = None
    copy_default = torch.ops.aten.copy_.default(diagonal_default_1, a_1)
    add_tensor = torch.ops.aten.add_.Tensor(diagonal_default_1, a_1);  a_1 = None
    return diagonal_default_1
    """)

        # Test 3: copy_() with different dtype, same shape
        self.assert_functionalization(f, torch.ones(2, dtype=torch.long))
        logs = self.get_logs(f, torch.ones(2, dtype=torch.long))
        self.assertExpectedInline(logs, """\



def forward(self, a_1):
    zeros = torch.ops.aten.zeros.default([2, 2], dtype = torch.float32, device = device(type='cpu'), pin_memory = False)
    diagonal_copy_default = torch.ops.aten.diagonal_copy.default(zeros);  zeros = None
    _to_copy_default = torch.ops.aten._to_copy.default(a_1, dtype = torch.float32, layout = torch.strided, device = device(type='cpu'), pin_memory = False)
    expand_copy_default = torch.ops.aten.expand_copy.default(_to_copy_default, [2]);  _to_copy_default = None
    add_tensor = torch.ops.aten.add.Tensor(expand_copy_default, a_1);  expand_copy_default = a_1 = None
    return add_tensor
    """)  # noqa: B950

        reinplaced_logs = self.get_logs(f, torch.ones(2, dtype=torch.long), reapply_views=True, run_reinplace=True)
        self.assertExpectedInline(reinplaced_logs, """\



def forward(self, a_1):
    empty = torch.ops.aten.empty.memory_format([2, 2], dtype = torch.float32, device = device(type='cpu'), pin_memory = False)
    zero_default = torch.ops.aten.zero_.default(empty)
    diagonal_default = torch.ops.aten.diagonal.default(empty)
    diagonal_default_1 = torch.ops.aten.diagonal.default(empty);  empty = None
    copy_default = torch.ops.aten.copy_.default(diagonal_default_1, a_1)
    add_tensor = torch.ops.aten.add_.Tensor(diagonal_default_1, a_1);  a_1 = None
    return diagonal_default_1
    """)

        # Test 4: copy_() with different dtype, different shape
        self.assert_functionalization(f, torch.ones(1, dtype=torch.long))
        logs = self.get_logs(f, torch.ones(1, dtype=torch.long))
        self.assertExpectedInline(logs, """\



def forward(self, a_1):
    zeros = torch.ops.aten.zeros.default([2, 2], dtype = torch.float32, device = device(type='cpu'), pin_memory = False)
    diagonal_copy_default = torch.ops.aten.diagonal_copy.default(zeros);  zeros = None
    _to_copy_default = torch.ops.aten._to_copy.default(a_1, dtype = torch.float32, layout = torch.strided, device = device(type='cpu'), pin_memory = False)
    expand_copy_default = torch.ops.aten.expand_copy.default(_to_copy_default, [2]);  _to_copy_default = None
    add_tensor = torch.ops.aten.add.Tensor(expand_copy_default, a_1);  expand_copy_default = a_1 = None
    return add_tensor
    """)  # noqa: B950

        reinplaced_logs = self.get_logs(f, torch.ones(1, dtype=torch.long), reapply_views=True, run_reinplace=True)
        self.assertExpectedInline(reinplaced_logs, """\



def forward(self, a_1):
    empty = torch.ops.aten.empty.memory_format([2, 2], dtype = torch.float32, device = device(type='cpu'), pin_memory = False)
    zero_default = torch.ops.aten.zero_.default(empty)
    diagonal_default = torch.ops.aten.diagonal.default(empty)
    diagonal_default_1 = torch.ops.aten.diagonal.default(empty);  empty = None
    copy_default = torch.ops.aten.copy_.default(diagonal_default_1, a_1)
    add_tensor = torch.ops.aten.add_.Tensor(diagonal_default_1, a_1);  a_1 = None
    return diagonal_default_1
    """)

    def test_expand_symint(self):
        # Once some existing SymInt bugs are ironed out, we should update
        # this test to plumb FakeSymbolicTensors through it
        def f(x):
            return x.expand(x.size(0), x.size(1))

        self.assert_functionalization(f, torch.ones(2, 2))
        logs = self.get_logs(f, torch.ones(2, 2))
        self.assertExpectedInline(logs, """\



def forward(self, a_1):
    expand_copy_default = torch.ops.aten.expand_copy.default(a_1, [2, 2]);  a_1 = None
    return expand_copy_default
    """)

    def test_fill_(self):
        def f(x):
            y = x + x
            z = y.diagonal()
            z.fill_(0)
            return y

        self.assert_functionalization(f, torch.ones(2, 2))
        logs = self.get_logs(f, torch.ones(2, 2))
        self.assertExpectedInline(logs, """\



def forward(self, a_1):
    add_tensor = torch.ops.aten.add.Tensor(a_1, a_1);  a_1 = None
    diagonal_copy_default = torch.ops.aten.diagonal_copy.default(add_tensor)
    fill_scalar = torch.ops.aten.fill.Scalar(diagonal_copy_default, 0);  diagonal_copy_default = None
    diagonal_scatter_default = torch.ops.aten.diagonal_scatter.default(add_tensor, fill_scalar);  add_tensor = fill_scalar = None
    return diagonal_scatter_default
    """)

        reinplaced_logs = self.get_logs(f, torch.ones(2, 2), reapply_views=True, run_reinplace=True)
        self.assertExpectedInline(reinplaced_logs, """\



def forward(self, a_1):
    add_tensor = torch.ops.aten.add.Tensor(a_1, a_1);  a_1 = None
    diagonal_default = torch.ops.aten.diagonal.default(add_tensor)
    fill_scalar = torch.ops.aten.fill_.Scalar(diagonal_default, 0);  diagonal_default = None
    return add_tensor
    """)

    def test_resize_smaller(self):
        def f(w):
            # Resizing to a smaller size doesn't affect storage
            x = w + 1
            y = x.view(4, 4)
            y.resize_(3, 3)
            y2 = y.view(-1)
            y2.add_(1)
            z = y + 1
            return z

        self.assert_functionalization(f, torch.ones(8, 2))
        logs = self.get_logs(f, torch.ones(8, 2))
        self.assertExpectedInline(logs, """\



def forward(self, a_1):
    add_tensor = torch.ops.aten.add.Tensor(a_1, 1);  a_1 = None
    view_copy_default = torch.ops.aten.view_copy.default(add_tensor, [4, 4])
    resize_default = torch.ops.aten.resize.default(view_copy_default, [3, 3])
    as_strided_copy_default = torch.ops.aten.as_strided_copy.default(view_copy_default, [3, 3], [3, 1]);  view_copy_default = None
    view_copy_default_1 = torch.ops.aten.view_copy.default(as_strided_copy_default, [-1]);  as_strided_copy_default = None
    add_tensor_1 = torch.ops.aten.add.Tensor(view_copy_default_1, 1);  view_copy_default_1 = None
    view_copy_default_2 = torch.ops.aten.view_copy.default(add_tensor, [4, 4]);  add_tensor = None
    as_strided_copy_default_1 = torch.ops.aten.as_strided_copy.default(view_copy_default_2, [3, 3], [3, 1])
    view_copy_default_3 = torch.ops.aten.view_copy.default(add_tensor_1, [3, 3]);  add_tensor_1 = None
    as_strided_scatter_default = torch.ops.aten.as_strided_scatter.default(view_copy_default_2, view_copy_default_3, [3, 3], [3, 1]);  view_copy_default_2 = view_copy_default_3 = None
    view_copy_default_4 = torch.ops.aten.view_copy.default(as_strided_scatter_default, [8, 2]);  as_strided_scatter_default = None
    view_copy_default_5 = torch.ops.aten.view_copy.default(view_copy_default_4, [4, 4]);  view_copy_default_4 = None
    as_strided_copy_default_2 = torch.ops.aten.as_strided_copy.default(view_copy_default_5, [3, 3], [3, 1]);  view_copy_default_5 = None
    add_tensor_2 = torch.ops.aten.add.Tensor(as_strided_copy_default_2, 1);  as_strided_copy_default_2 = None
    return add_tensor_2
    """)  # noqa: B950

        reinplaced_logs = self.get_logs(f, torch.ones(8, 2), reapply_views=True, run_reinplace=True)
        self.assertExpectedInline(reinplaced_logs, """\



def forward(self, a_1):
    add_tensor = torch.ops.aten.add.Tensor(a_1, 1);  a_1 = None
    view_default = torch.ops.aten.view.default(add_tensor, [4, 4])
    resize_default = torch.ops.aten.resize.default(view_default, [3, 3])
    as_strided_default = torch.ops.aten.as_strided.default(view_default, [3, 3], [3, 1]);  view_default = None
    view_default_1 = torch.ops.aten.view.default(as_strided_default, [-1]);  as_strided_default = None
    add_tensor_1 = torch.ops.aten.add_.Tensor(view_default_1, 1)
    view_default_2 = torch.ops.aten.view.default(add_tensor, [4, 4]);  add_tensor = None
    as_strided_default_1 = torch.ops.aten.as_strided.default(view_default_2, [3, 3], [3, 1])
    view_default_3 = torch.ops.aten.view.default(view_default_1, [3, 3]);  view_default_1 = None
    view_default_4 = torch.ops.aten.view.default(view_default_2, [8, 2]);  view_default_2 = None
    view_default_5 = torch.ops.aten.view.default(view_default_4, [4, 4]);  view_default_4 = None
    as_strided_default_2 = torch.ops.aten.as_strided.default(view_default_5, [3, 3], [3, 1]);  view_default_5 = None
    add_tensor_2 = torch.ops.aten.add_.Tensor(as_strided_default_2, 1)
    return as_strided_default_2
    """)

    def test_resize_larger_valid(self):
        def f(x):
            y = x + 1
            # resizing a tensor to a larger size is only currently allowed
            # if the tensor-to-resize is not a view / has no outstanding views.
            # See Note [resize_() in functionalization pass]
            y.resize_(5, 5)
            y2 = y.view(25)
            # Do a mutation to ensure that aliases of the output of resize_()
            # propagate mutations correctly.
            # I'm using fill_ specifically because I want to guarantee that
            # none of the output has uninitialized memory at the end
            # (since these tests compare the data output against a reference impl)
            y2.fill_(1)
            out = y + 1
            return y, out

        self.assert_functionalization(f, torch.ones(8, 2))
        logs = self.get_logs(f, torch.ones(8, 2))
        self.assertExpectedInline(logs, """\



def forward(self, a_1):
    add_tensor = torch.ops.aten.add.Tensor(a_1, 1);  a_1 = None
    resize_default = torch.ops.aten.resize.default(add_tensor, [5, 5]);  add_tensor = None
    view_copy_default = torch.ops.aten.view_copy.default(resize_default, [25]);  resize_default = None
    fill_scalar = torch.ops.aten.fill.Scalar(view_copy_default, 1);  view_copy_default = None
    view_copy_default_1 = torch.ops.aten.view_copy.default(fill_scalar, [5, 5]);  fill_scalar = None
    add_tensor_1 = torch.ops.aten.add.Tensor(view_copy_default_1, 1)
    return (view_copy_default_1, add_tensor_1)
    """)

        reinplaced_logs = self.get_logs(f, torch.ones(8, 2), reapply_views=True, run_reinplace=True)
        self.assertExpectedInline(reinplaced_logs, """\



def forward(self, a_1):
    add_tensor = torch.ops.aten.add.Tensor(a_1, 1);  a_1 = None
    resize_default = torch.ops.aten.resize_.default(add_tensor, [5, 5])
    view_default = torch.ops.aten.view.default(add_tensor, [25]);  add_tensor = None
    fill_scalar = torch.ops.aten.fill_.Scalar(view_default, 1)
    view_default_1 = torch.ops.aten.view.default(view_default, [5, 5]);  view_default = None
    add_tensor_1 = torch.ops.aten.add.Tensor(view_default_1, 1)
    return (view_default_1, add_tensor_1)
    """)

    def test_resize_larger_invalid(self):
        def f(x):
            y = x + 1
            z = y.view(4, 4)
            # resizing a tensor to a larger size is only currently allowed
            # if the tensor-to-resize is not a view / has no outstanding views.
            # See Note [resize_() in functionalization pass]
            # This should fail
            z.resize_(5, 5)
            z2 = z.view(25)
            z2.fill_(1)
            out = z + 1
            return y, out

        with self.assertRaisesRegex(
                RuntimeError,
                r'Attempted to resize a view tensor to a larger size. This is not allowed in the functionalization pass'):
            self.assert_functionalization(f, torch.ones(8, 2))

    def test_nested_functions_propagate_updates(self):
        def g(x):
            # Create a view of x
            y = x[0]
            y.add_(1)
            # The view, y, gets deallocated at the end of this function

        def f(x):
            # Calling g(x) should mutate x
            g(x)
            # We expect x to be synced here, even though the alias created in g() has been deallocated!
            y = x + x
            return y

        self.assert_functionalization(f, torch.ones(2, 2))

    def test_mixed_wrappers_valid(self):
        def f(x, y):
            z = x + y
            z.add_(1)
            return z

        x1_not_functional = LoggingTensor(torch.ones(4))
        x2_functional = torch._to_functional_tensor(LoggingTensor(torch.ones(4)))

        with capture_logs() as logs:
            y = f(x1_not_functional, x2_functional)

        # Make sure that functionalization ran the "+" kernel
        # with a functional + non-functional tensor, and wrapped the output appropriately.
        self.assertExpectedInline('\n'.join(logs), """\
$2 = torch._ops.aten.add.Tensor($0, $1)
$3 = torch._ops.aten.add.Tensor($2, 1)""")

    def test_mixed_wrappers_invalid(self):
        x1_not_functional = torch.ones(4)
        x2_functional = torch._to_functional_tensor(torch.ones(4))

        # When dealing with mixed functional + non functional tensors,
        # normal_tensor.add_(functional_tensor) is not valid
        # because normal_tensor would need to be "promoted" to a functional tensor.
        with self.assertRaises(RuntimeError):
            x1_not_functional.add_(x2_functional)

    def test_index_mutation_on_non_input(self):
        def f(x):
            tmp = torch.zeros(10)
            tmp[5].fill_(1)
            return tmp
        self.assert_functionalization(f, torch.ones(2))
        logs = self.get_logs(f, torch.ones(2))
        self.assertExpectedInline(logs, """\



def forward(self, a_1):
    empty = torch.ops.aten.empty.memory_format([10], dtype = torch.float32, device = device(type='cpu'), pin_memory = False)
    zero_default = torch.ops.aten.zero.default(empty);  empty = None
    select_copy_int = torch.ops.aten.select_copy.int(zero_default, 0, 5)
    select_copy_int_1 = torch.ops.aten.select_copy.int(zero_default, 0, 5)
    fill_scalar = torch.ops.aten.fill.Scalar(select_copy_int_1, 1);  select_copy_int_1 = None
    select_scatter_default = torch.ops.aten.select_scatter.default(zero_default, fill_scalar, 0, 5);  zero_default = fill_scalar = None
    return select_scatter_default
    """)  # noqa: B950

        reinplaced_logs = self.get_logs(f, torch.ones(2), reapply_views=True, run_reinplace=True)
        self.assertExpectedInline(reinplaced_logs, """\



def forward(self, a_1):
    empty = torch.ops.aten.empty.memory_format([10], dtype = torch.float32, device = device(type='cpu'), pin_memory = False)
    zero_default = torch.ops.aten.zero_.default(empty)
    select_int = torch.ops.aten.select.int(empty, 0, 5)
    select_int_1 = torch.ops.aten.select.int(empty, 0, 5)
    fill_scalar = torch.ops.aten.fill_.Scalar(select_int_1, 1);  select_int_1 = None
    return empty
    """)

if __name__ == '__main__':
    run_tests()<|MERGE_RESOLUTION|>--- conflicted
+++ resolved
@@ -116,21 +116,9 @@
 
 
 def forward(self, a_1):
-<<<<<<< HEAD
-    empty = torch.ops.aten.empty.memory_format([4, 2], dtype = torch.float32, device = device(type='cpu'), pin_memory = False)
-    fill_scalar = torch.ops.aten.fill.Scalar(empty, 1.0);  empty = None
+    ones = torch.ops.aten.ones.default([4, 2], dtype = torch.float32, device = device(type='cpu'), pin_memory = False)
     view_copy_default = torch.ops.aten.view_copy.default(a_1, [4, 2])
-    add_tensor = torch.ops.aten.add.Tensor(view_copy_default, fill_scalar);  view_copy_default = fill_scalar = None
-||||||| parent of 530b19987b (Add Python to CompositeImplicitAutograd)
-    empty = torch.ops.aten.empty.memory_format([4, 2], dtype = torch.float32, device = device(type='cpu'), pin_memory = False)
-    fill_scalar = torch.ops.aten.fill.Scalar(empty, 1.0);  empty = None
-    view_copy_default = torch.ops.aten.view_copy.default(a_1, [4, 2]);  a_1 = None
-    add_tensor = torch.ops.aten.add.Tensor(view_copy_default, fill_scalar);  view_copy_default = fill_scalar = None
-=======
-    ones = torch.ops.aten.ones.default([4, 2], dtype = torch.float32, device = device(type='cpu'), pin_memory = False)
-    view_copy_default = torch.ops.aten.view_copy.default(a_1, [4, 2]);  a_1 = None
     add_tensor = torch.ops.aten.add.Tensor(view_copy_default, ones);  view_copy_default = ones = None
->>>>>>> 530b19987b (Add Python to CompositeImplicitAutograd)
     view_copy_default_1 = torch.ops.aten.view_copy.default(add_tensor, [4, 2])
     mul_tensor = torch.ops.aten.mul.Tensor(view_copy_default_1, view_copy_default_1)
     copy__default = torch.ops.aten.copy_.default(a_1, view_copy_default_1);  a_1 = view_copy_default_1 = None
@@ -143,10 +131,9 @@
 
 
 def forward(self, a_1):
-    empty = torch.ops.aten.empty.memory_format([4, 2], dtype = torch.float32, device = device(type='cpu'), pin_memory = False)
-    fill_scalar = torch.ops.aten.fill_.Scalar(empty, 1.0)
+    ones = torch.ops.aten.ones.default([4, 2], dtype = torch.float32, device = device(type='cpu'), pin_memory = False)
     view_default = torch.ops.aten.view.default(a_1, [4, 2])
-    add_tensor = torch.ops.aten.add.Tensor(view_default, empty);  view_default = empty = None
+    add_tensor = torch.ops.aten.add.Tensor(view_default, ones);  view_default = ones = None
     view_default_1 = torch.ops.aten.view.default(add_tensor, [4, 2])
     mul_tensor = torch.ops.aten.mul.Tensor(view_default_1, view_default_1)
     copy__default = torch.ops.aten.copy_.default(a_1, view_default_1);  a_1 = view_default_1 = None
@@ -183,11 +170,10 @@
 
 
 def forward(self, a_1):
-    empty = torch.ops.aten.empty.memory_format([4, 2], dtype = torch.float32, device = device(type='cpu'), pin_memory = False)
-    fill_scalar = torch.ops.aten.fill_.Scalar(empty, 1.0)
+    ones = torch.ops.aten.ones.default([4, 2], dtype = torch.float32, device = device(type='cpu'), pin_memory = False)
     view_default = torch.ops.aten.view.default(a_1, [4, 2]);  a_1 = None
-    empty_1 = torch.ops.aten.empty.SymInt([], dtype = torch.float32, device = device(type='cpu'), pin_memory = False)
-    add_tensor = torch.ops.aten.add.Tensor(view_default, empty);  view_default = empty = None
+    empty = torch.ops.aten.empty.memory_format([], dtype = torch.float32, device = device(type='cpu'), pin_memory = False)
+    add_tensor = torch.ops.aten.add.Tensor(view_default, ones);  view_default = ones = None
     mul_tensor = torch.ops.aten.mul.Tensor(add_tensor, add_tensor);  add_tensor = None
     return mul_tensor
     """)
@@ -221,8 +207,8 @@
 
 
 def forward(self, a_1):
-    empty = torch.ops.aten.empty.SymInt([4], dtype = torch.float32, device = device(type='cpu'), pin_memory = False)
-    empty_1 = torch.ops.aten.empty.SymInt([4], dtype = torch.float32, device = device(type='cpu'), pin_memory = False)
+    empty = torch.ops.aten.empty.memory_format([4], dtype = torch.float32, device = device(type='cpu'), pin_memory = False)
+    empty_1 = torch.ops.aten.empty.memory_format([4], dtype = torch.float32, device = device(type='cpu'), pin_memory = False)
     aminmax_default = torch.ops.aten.aminmax.default(a_1, dim = 0);  a_1 = None
     getitem = aminmax_default[0]
     getitem_1 = aminmax_default[1];  aminmax_default = None
@@ -285,14 +271,8 @@
 def forward(self, a_1):
     ones = torch.ops.aten.ones.default([4, 2], dtype = torch.float32, device = device(type='cpu'), pin_memory = False)
     view_copy_default = torch.ops.aten.view_copy.default(a_1, [4, 2])
-<<<<<<< HEAD
-    add_tensor = torch.ops.aten.add.Tensor(a_1, fill_scalar);  fill_scalar = None
+    add_tensor = torch.ops.aten.add.Tensor(a_1, ones);  ones = None
     copy__default = torch.ops.aten.copy_.default(a_1, add_tensor);  a_1 = None
-||||||| parent of 530b19987b (Add Python to CompositeImplicitAutograd)
-    add_tensor = torch.ops.aten.add.Tensor(a_1, fill_scalar);  a_1 = fill_scalar = None
-=======
-    add_tensor = torch.ops.aten.add.Tensor(a_1, ones);  a_1 = ones = None
->>>>>>> 530b19987b (Add Python to CompositeImplicitAutograd)
     view_copy_default_1 = torch.ops.aten.view_copy.default(add_tensor, [4, 2]);  add_tensor = None
     return view_copy_default_1
     """)
@@ -303,10 +283,9 @@
 
 
 def forward(self, a_1):
-    empty = torch.ops.aten.empty.memory_format([4, 2], dtype = torch.float32, device = device(type='cpu'), pin_memory = False)
-    fill_scalar = torch.ops.aten.fill_.Scalar(empty, 1.0)
+    ones = torch.ops.aten.ones.default([4, 2], dtype = torch.float32, device = device(type='cpu'), pin_memory = False)
     view_default = torch.ops.aten.view.default(a_1, [4, 2])
-    add_tensor = torch.ops.aten.add.Tensor(a_1, empty);  empty = None
+    add_tensor = torch.ops.aten.add.Tensor(a_1, ones);  ones = None
     copy__default = torch.ops.aten.copy_.default(a_1, add_tensor);  a_1 = None
     view_default_1 = torch.ops.aten.view.default(add_tensor, [4, 2]);  add_tensor = None
     return view_default_1
@@ -393,7 +372,7 @@
 
 
 def forward(self, a_1):
-    empty = torch.ops.aten.empty.SymInt([0], dtype = torch.float32, device = device(type='cpu'), pin_memory = False)
+    empty = torch.ops.aten.empty.memory_format([0], dtype = torch.float32, device = device(type='cpu'), pin_memory = False)
     cat_default = torch.ops.aten.cat.default([a_1]);  a_1 = None
     return cat_default
     """)
@@ -414,12 +393,10 @@
 
 
 def forward(self, a_1):
-<<<<<<< HEAD
-    empty = torch.ops.aten.empty.memory_format([2], dtype = torch.float32, device = device(type='cpu'), pin_memory = False)
-    fill_scalar = torch.ops.aten.fill.Scalar(empty, 1.0);  empty = None
+    ones = torch.ops.aten.ones.default([2], dtype = torch.float32, device = device(type='cpu'), pin_memory = False)
     clone_default = torch.ops.aten.clone.default(a_1)
     diagonal_copy_default = torch.ops.aten.diagonal_copy.default(clone_default);  clone_default = None
-    add_tensor = torch.ops.aten.add.Tensor(diagonal_copy_default, fill_scalar);  diagonal_copy_default = fill_scalar = None
+    add_tensor = torch.ops.aten.add.Tensor(diagonal_copy_default, ones);  diagonal_copy_default = ones = None
     mul_tensor = torch.ops.aten.mul.Tensor(a_1, a_1);  a_1 = None
     return mul_tensor
     """)
@@ -430,26 +407,11 @@
 
 
 def forward(self, a_1):
-    empty = torch.ops.aten.empty.memory_format([2], dtype = torch.float32, device = device(type='cpu'), pin_memory = False)
-    fill_scalar = torch.ops.aten.fill_.Scalar(empty, 1.0)
+    ones = torch.ops.aten.ones.default([2], dtype = torch.float32, device = device(type='cpu'), pin_memory = False)
     clone_default = torch.ops.aten.clone.default(a_1)
     diagonal_default = torch.ops.aten.diagonal.default(clone_default);  clone_default = None
-    add_tensor = torch.ops.aten.add_.Tensor(diagonal_default, empty);  diagonal_default = empty = None
+    add_tensor = torch.ops.aten.add_.Tensor(diagonal_default, ones);  diagonal_default = ones = None
     mul_tensor = torch.ops.aten.mul.Tensor(a_1, a_1);  a_1 = None
-||||||| parent of 530b19987b (Add Python to CompositeImplicitAutograd)
-    empty = torch.ops.aten.empty.memory_format([2], dtype = torch.float32, device = device(type='cpu'), pin_memory = False)
-    fill_scalar = torch.ops.aten.fill.Scalar(empty, 1.0);  empty = None
-    diagonal_copy_default = torch.ops.aten.diagonal_copy.default(a_1)
-    add_tensor = torch.ops.aten.add.Tensor(diagonal_copy_default, fill_scalar);  diagonal_copy_default = fill_scalar = None
-    diagonal_scatter_default = torch.ops.aten.diagonal_scatter.default(a_1, add_tensor);  a_1 = add_tensor = None
-    mul_tensor = torch.ops.aten.mul.Tensor(diagonal_scatter_default, diagonal_scatter_default);  diagonal_scatter_default = None
-=======
-    ones = torch.ops.aten.ones.default([2], dtype = torch.float32, device = device(type='cpu'), pin_memory = False)
-    diagonal_copy_default = torch.ops.aten.diagonal_copy.default(a_1)
-    add_tensor = torch.ops.aten.add.Tensor(diagonal_copy_default, ones);  diagonal_copy_default = ones = None
-    diagonal_scatter_default = torch.ops.aten.diagonal_scatter.default(a_1, add_tensor);  a_1 = add_tensor = None
-    mul_tensor = torch.ops.aten.mul.Tensor(diagonal_scatter_default, diagonal_scatter_default);  diagonal_scatter_default = None
->>>>>>> 530b19987b (Add Python to CompositeImplicitAutograd)
     return mul_tensor
     """)
 
@@ -468,10 +430,9 @@
 
 
 def forward(self, a_1):
-    empty = torch.ops.aten.empty.memory_format([2], dtype = torch.float32, device = device(type='cpu'), pin_memory = False)
-    fill_scalar = torch.ops.aten.fill.Scalar(empty, 1.0);  empty = None
+    ones = torch.ops.aten.ones.default([2], dtype = torch.float32, device = device(type='cpu'), pin_memory = False)
     diagonal_copy_default = torch.ops.aten.diagonal_copy.default(a_1)
-    add_tensor = torch.ops.aten.add.Tensor(diagonal_copy_default, fill_scalar);  diagonal_copy_default = fill_scalar = None
+    add_tensor = torch.ops.aten.add.Tensor(diagonal_copy_default, ones);  diagonal_copy_default = ones = None
     diagonal_scatter_default = torch.ops.aten.diagonal_scatter.default(a_1, add_tensor);  add_tensor = None
     copy__default = torch.ops.aten.copy_.default(a_1, diagonal_scatter_default);  a_1 = None
     return diagonal_scatter_default
@@ -551,23 +512,9 @@
 
 
 def forward(self, a_1):
-<<<<<<< HEAD
     view_copy_default = torch.ops.aten.view_copy.default(a_1, [8])
-    empty = torch.ops.aten.empty.memory_format([0], dtype = torch.int64, layout = torch.strided, device = device(type='cpu'), pin_memory = False)
-    arange = torch.ops.aten.arange.start_step(0, 4, 1, dtype = torch.int64, layout = torch.strided, device = device(type='cpu'))
-    empty_1 = torch.ops.aten.empty.memory_format([0], dtype = torch.float32, layout = torch.strided, device = device(type='cpu'), pin_memory = False)
-    arange_1 = torch.ops.aten.arange.start_step(0, 4, 1, dtype = torch.float32, layout = torch.strided, device = device(type='cpu'))
-||||||| parent of 530b19987b (Add Python to CompositeImplicitAutograd)
-    view_copy_default = torch.ops.aten.view_copy.default(a_1, [8]);  a_1 = None
-    empty = torch.ops.aten.empty.memory_format([0], dtype = torch.int64, layout = torch.strided, device = device(type='cpu'), pin_memory = False)
-    arange = torch.ops.aten.arange.start_step(0, 4, 1, dtype = torch.int64, layout = torch.strided, device = device(type='cpu'))
-    empty_1 = torch.ops.aten.empty.memory_format([0], dtype = torch.float32, layout = torch.strided, device = device(type='cpu'), pin_memory = False)
-    arange_1 = torch.ops.aten.arange.start_step(0, 4, 1, dtype = torch.float32, layout = torch.strided, device = device(type='cpu'))
-=======
-    view_copy_default = torch.ops.aten.view_copy.default(a_1, [8]);  a_1 = None
     arange = torch.ops.aten.arange.default(4, layout = torch.strided, device = device(type='cpu'), pin_memory = False)
     arange_1 = torch.ops.aten.arange.default(4, dtype = torch.float32, layout = torch.strided, device = device(type='cpu'), pin_memory = False)
->>>>>>> 530b19987b (Add Python to CompositeImplicitAutograd)
     index_put_default = torch.ops.aten.index_put.default(view_copy_default, [arange], arange_1);  view_copy_default = arange = arange_1 = None
     view_copy_default_1 = torch.ops.aten.view_copy.default(index_put_default, [4, 2])
     copy__default = torch.ops.aten.copy_.default(a_1, view_copy_default_1);  a_1 = view_copy_default_1 = None
@@ -590,18 +537,8 @@
 
 
 def forward(self, a_1):
-<<<<<<< HEAD
-    empty = torch.ops.aten.empty.memory_format([4, 2], dtype = torch.float32, device = device(type='cpu'), pin_memory = False)
-    fill_scalar = torch.ops.aten.fill.Scalar(empty, 1.0);  empty = None
+    ones = torch.ops.aten.ones.default([4, 2], dtype = torch.float32, device = device(type='cpu'), pin_memory = False)
     view_copy_default = torch.ops.aten.view_copy.default(a_1, [4, 2])
-||||||| parent of 530b19987b (Add Python to CompositeImplicitAutograd)
-    empty = torch.ops.aten.empty.memory_format([4, 2], dtype = torch.float32, device = device(type='cpu'), pin_memory = False)
-    fill_scalar = torch.ops.aten.fill.Scalar(empty, 1.0);  empty = None
-    view_copy_default = torch.ops.aten.view_copy.default(a_1, [4, 2]);  a_1 = None
-=======
-    ones = torch.ops.aten.ones.default([4, 2], dtype = torch.float32, device = device(type='cpu'), pin_memory = False)
-    view_copy_default = torch.ops.aten.view_copy.default(a_1, [4, 2]);  a_1 = None
->>>>>>> 530b19987b (Add Python to CompositeImplicitAutograd)
     add_tensor = torch.ops.aten.add.Tensor(view_copy_default, 1);  view_copy_default = None
     mul_tensor = torch.ops.aten.mul.Tensor(add_tensor, 2)
     div_tensor = torch.ops.aten.div.Tensor(mul_tensor, 1);  mul_tensor = None
@@ -625,20 +562,10 @@
 
 
 def forward(self, a_1):
-<<<<<<< HEAD
     clone_default = torch.ops.aten.clone.default(a_1);  a_1 = None
     ge_scalar = torch.ops.aten.ge.Scalar(clone_default, 0);  clone_default = None
     _to_copy_default = torch.ops.aten._to_copy.default(ge_scalar, dtype = torch.float32, layout = torch.strided);  ge_scalar = None
     return _to_copy_default
-||||||| parent of 530b19987b (Add Python to CompositeImplicitAutograd)
-    ge_scalar = torch.ops.aten.ge.Scalar(a_1, 0);  a_1 = None
-    to_dtype_layout = torch.ops.aten.to.dtype_layout(ge_scalar, dtype = torch.float32, layout = torch.strided);  ge_scalar = None
-    return to_dtype_layout
-=======
-    ge_scalar = torch.ops.aten.ge.Scalar(a_1, 0);  a_1 = None
-    _to_copy_default = torch.ops.aten._to_copy.default(ge_scalar, dtype = torch.float32, layout = torch.strided);  ge_scalar = None
-    return _to_copy_default
->>>>>>> 530b19987b (Add Python to CompositeImplicitAutograd)
     """)
 
         reinplaced_logs = self.get_logs(f, torch.ones(2, 2), reapply_views=True, run_reinplace=True)
@@ -746,8 +673,7 @@
 
 
 def forward(self, a_1):
-    empty = torch.ops.aten.empty.memory_format([2, 2], dtype = torch.float32, device = device(type='cpu'), pin_memory = False)
-    fill_scalar = torch.ops.aten.fill_.Scalar(empty, 1.0)
+    ones = torch.ops.aten.ones.default([2, 2], dtype = torch.float32, device = device(type='cpu'), pin_memory = False)
     add_tensor = torch.ops.aten.add.Tensor(a_1, a_1);  a_1 = None
     view_default = torch.ops.aten.view.default(add_tensor, [8])
     _reshape_alias_default = torch.ops.aten._reshape_alias.default(view_default, [2, 4], [4, 1]);  view_default = None
@@ -757,7 +683,7 @@
     split_tensor = torch.ops.aten.split.Tensor(squeeze_default, 2);  squeeze_default = None
     getitem = split_tensor[0]
     getitem_1 = split_tensor[1];  split_tensor = None
-    add_tensor_1 = torch.ops.aten.add_.Tensor(getitem, empty);  empty = None
+    add_tensor_1 = torch.ops.aten.add_.Tensor(getitem, ones);  ones = None
     select_int = torch.ops.aten.select.int(_reshape_alias_default, 0, 0);  _reshape_alias_default = None
     clone_default = torch.ops.aten.clone.default(getitem, memory_format = torch.contiguous_format)
     _unsafe_view_default = torch.ops.aten._unsafe_view.default(clone_default, [4]);  clone_default = None
@@ -792,21 +718,9 @@
 
 
 def forward(self, a_1):
-<<<<<<< HEAD
-    empty = torch.ops.aten.empty.memory_format([4, 2], dtype = torch.float32, device = device(type='cpu'), pin_memory = False)
-    fill_scalar = torch.ops.aten.fill.Scalar(empty, 1.0);  empty = None
+    ones = torch.ops.aten.ones.default([4, 2], dtype = torch.float32, device = device(type='cpu'), pin_memory = False)
     view_default = torch.ops.aten.view.default(a_1, [4, 2])
-    add_tensor = torch.ops.aten.add.Tensor(view_default, fill_scalar);  view_default = fill_scalar = None
-||||||| parent of 530b19987b (Add Python to CompositeImplicitAutograd)
-    empty = torch.ops.aten.empty.memory_format([4, 2], dtype = torch.float32, device = device(type='cpu'), pin_memory = False)
-    fill_scalar = torch.ops.aten.fill.Scalar(empty, 1.0);  empty = None
-    view_default = torch.ops.aten.view.default(a_1, [4, 2]);  a_1 = None
-    add_tensor = torch.ops.aten.add.Tensor(view_default, fill_scalar);  view_default = fill_scalar = None
-=======
-    ones = torch.ops.aten.ones.default([4, 2], dtype = torch.float32, device = device(type='cpu'), pin_memory = False)
-    view_default = torch.ops.aten.view.default(a_1, [4, 2]);  a_1 = None
     add_tensor = torch.ops.aten.add.Tensor(view_default, ones);  view_default = ones = None
->>>>>>> 530b19987b (Add Python to CompositeImplicitAutograd)
     view_default_1 = torch.ops.aten.view.default(add_tensor, [4, 2])
     mul_tensor = torch.ops.aten.mul.Tensor(view_default_1, view_default_1)
     copy__default = torch.ops.aten.copy_.default(a_1, view_default_1);  a_1 = view_default_1 = None
@@ -856,8 +770,7 @@
 def forward(self, a_1):
     zeros = torch.ops.aten.zeros.default([2, 2], dtype = torch.float32, device = device(type='cpu'), pin_memory = False)
     diagonal_copy_default = torch.ops.aten.diagonal_copy.default(zeros);  zeros = None
-    expand_copy_default = torch.ops.aten.expand_copy.default(a_1, [2])
-    add_tensor = torch.ops.aten.add.Tensor(expand_copy_default, a_1);  expand_copy_default = a_1 = None
+    add_tensor = torch.ops.aten.add.Tensor(a_1, a_1);  a_1 = None
     return add_tensor
     """)
 
@@ -867,13 +780,10 @@
 
 
 def forward(self, a_1):
-    empty = torch.ops.aten.empty.memory_format([2, 2], dtype = torch.float32, device = device(type='cpu'), pin_memory = False)
-    zero_default = torch.ops.aten.zero_.default(empty)
-    diagonal_default = torch.ops.aten.diagonal.default(empty)
-    diagonal_default_1 = torch.ops.aten.diagonal.default(empty);  empty = None
-    copy_default = torch.ops.aten.copy_.default(diagonal_default_1, a_1)
-    add_tensor = torch.ops.aten.add_.Tensor(diagonal_default_1, a_1);  a_1 = None
-    return diagonal_default_1
+    zeros = torch.ops.aten.zeros.default([2, 2], dtype = torch.float32, device = device(type='cpu'), pin_memory = False)
+    diagonal_default = torch.ops.aten.diagonal.default(zeros);  zeros = None
+    add_tensor = torch.ops.aten.add.Tensor(a_1, a_1);  a_1 = None
+    return add_tensor
     """)
 
         # Test 2: copy_() with same dtype, different shape
@@ -897,18 +807,44 @@
 
 
 def forward(self, a_1):
-    empty = torch.ops.aten.empty.memory_format([2, 2], dtype = torch.float32, device = device(type='cpu'), pin_memory = False)
-    zero_default = torch.ops.aten.zero_.default(empty)
-    diagonal_default = torch.ops.aten.diagonal.default(empty)
-    diagonal_default_1 = torch.ops.aten.diagonal.default(empty);  empty = None
-    copy_default = torch.ops.aten.copy_.default(diagonal_default_1, a_1)
-    add_tensor = torch.ops.aten.add_.Tensor(diagonal_default_1, a_1);  a_1 = None
-    return diagonal_default_1
+    zeros = torch.ops.aten.zeros.default([2, 2], dtype = torch.float32, device = device(type='cpu'), pin_memory = False)
+    diagonal_default = torch.ops.aten.diagonal.default(zeros);  zeros = None
+    expand_copy_default = torch.ops.aten.expand_copy.default(a_1, [2])
+    add_tensor = torch.ops.aten.add_.Tensor(expand_copy_default, a_1);  a_1 = None
+    return expand_copy_default
     """)
 
         # Test 3: copy_() with different dtype, same shape
         self.assert_functionalization(f, torch.ones(2, dtype=torch.long))
         logs = self.get_logs(f, torch.ones(2, dtype=torch.long))
+        self.assertExpectedInline(logs, """\
+
+
+
+def forward(self, a_1):
+    zeros = torch.ops.aten.zeros.default([2, 2], dtype = torch.float32, device = device(type='cpu'), pin_memory = False)
+    diagonal_copy_default = torch.ops.aten.diagonal_copy.default(zeros);  zeros = None
+    _to_copy_default = torch.ops.aten._to_copy.default(a_1, dtype = torch.float32, layout = torch.strided, device = device(type='cpu'), pin_memory = False)
+    add_tensor = torch.ops.aten.add.Tensor(_to_copy_default, a_1);  _to_copy_default = a_1 = None
+    return add_tensor
+    """)  # noqa: B950
+
+        reinplaced_logs = self.get_logs(f, torch.ones(2, dtype=torch.long), reapply_views=True, run_reinplace=True)
+        self.assertExpectedInline(reinplaced_logs, """\
+
+
+
+def forward(self, a_1):
+    zeros = torch.ops.aten.zeros.default([2, 2], dtype = torch.float32, device = device(type='cpu'), pin_memory = False)
+    diagonal_default = torch.ops.aten.diagonal.default(zeros);  zeros = None
+    _to_copy_default = torch.ops.aten._to_copy.default(a_1, dtype = torch.float32, layout = torch.strided, device = device(type='cpu'), pin_memory = False)
+    add_tensor = torch.ops.aten.add_.Tensor(_to_copy_default, a_1);  a_1 = None
+    return _to_copy_default
+    """)
+
+        # Test 4: copy_() with different dtype, different shape
+        self.assert_functionalization(f, torch.ones(1, dtype=torch.long))
+        logs = self.get_logs(f, torch.ones(1, dtype=torch.long))
         self.assertExpectedInline(logs, """\
 
 
@@ -922,50 +858,18 @@
     return add_tensor
     """)  # noqa: B950
 
-        reinplaced_logs = self.get_logs(f, torch.ones(2, dtype=torch.long), reapply_views=True, run_reinplace=True)
-        self.assertExpectedInline(reinplaced_logs, """\
-
-
-
-def forward(self, a_1):
-    empty = torch.ops.aten.empty.memory_format([2, 2], dtype = torch.float32, device = device(type='cpu'), pin_memory = False)
-    zero_default = torch.ops.aten.zero_.default(empty)
-    diagonal_default = torch.ops.aten.diagonal.default(empty)
-    diagonal_default_1 = torch.ops.aten.diagonal.default(empty);  empty = None
-    copy_default = torch.ops.aten.copy_.default(diagonal_default_1, a_1)
-    add_tensor = torch.ops.aten.add_.Tensor(diagonal_default_1, a_1);  a_1 = None
-    return diagonal_default_1
-    """)
-
-        # Test 4: copy_() with different dtype, different shape
-        self.assert_functionalization(f, torch.ones(1, dtype=torch.long))
-        logs = self.get_logs(f, torch.ones(1, dtype=torch.long))
-        self.assertExpectedInline(logs, """\
+        reinplaced_logs = self.get_logs(f, torch.ones(1, dtype=torch.long), reapply_views=True, run_reinplace=True)
+        self.assertExpectedInline(reinplaced_logs, """\
 
 
 
 def forward(self, a_1):
     zeros = torch.ops.aten.zeros.default([2, 2], dtype = torch.float32, device = device(type='cpu'), pin_memory = False)
-    diagonal_copy_default = torch.ops.aten.diagonal_copy.default(zeros);  zeros = None
+    diagonal_default = torch.ops.aten.diagonal.default(zeros);  zeros = None
     _to_copy_default = torch.ops.aten._to_copy.default(a_1, dtype = torch.float32, layout = torch.strided, device = device(type='cpu'), pin_memory = False)
     expand_copy_default = torch.ops.aten.expand_copy.default(_to_copy_default, [2]);  _to_copy_default = None
-    add_tensor = torch.ops.aten.add.Tensor(expand_copy_default, a_1);  expand_copy_default = a_1 = None
-    return add_tensor
-    """)  # noqa: B950
-
-        reinplaced_logs = self.get_logs(f, torch.ones(1, dtype=torch.long), reapply_views=True, run_reinplace=True)
-        self.assertExpectedInline(reinplaced_logs, """\
-
-
-
-def forward(self, a_1):
-    empty = torch.ops.aten.empty.memory_format([2, 2], dtype = torch.float32, device = device(type='cpu'), pin_memory = False)
-    zero_default = torch.ops.aten.zero_.default(empty)
-    diagonal_default = torch.ops.aten.diagonal.default(empty)
-    diagonal_default_1 = torch.ops.aten.diagonal.default(empty);  empty = None
-    copy_default = torch.ops.aten.copy_.default(diagonal_default_1, a_1)
-    add_tensor = torch.ops.aten.add_.Tensor(diagonal_default_1, a_1);  a_1 = None
-    return diagonal_default_1
+    add_tensor = torch.ops.aten.add_.Tensor(expand_copy_default, a_1);  a_1 = None
+    return expand_copy_default
     """)
 
     def test_expand_symint(self):
@@ -1198,12 +1102,10 @@
 
 
 def forward(self, a_1):
-    empty = torch.ops.aten.empty.memory_format([10], dtype = torch.float32, device = device(type='cpu'), pin_memory = False)
-    zero_default = torch.ops.aten.zero.default(empty);  empty = None
-    select_copy_int = torch.ops.aten.select_copy.int(zero_default, 0, 5)
-    select_copy_int_1 = torch.ops.aten.select_copy.int(zero_default, 0, 5)
-    fill_scalar = torch.ops.aten.fill.Scalar(select_copy_int_1, 1);  select_copy_int_1 = None
-    select_scatter_default = torch.ops.aten.select_scatter.default(zero_default, fill_scalar, 0, 5);  zero_default = fill_scalar = None
+    zeros = torch.ops.aten.zeros.default([10], dtype = torch.float32, device = device(type='cpu'), pin_memory = False)
+    select_copy_int = torch.ops.aten.select_copy.int(zeros, 0, 5)
+    fill_scalar = torch.ops.aten.fill.Scalar(select_copy_int, 1);  select_copy_int = None
+    select_scatter_default = torch.ops.aten.select_scatter.default(zeros, fill_scalar, 0, 5);  zeros = fill_scalar = None
     return select_scatter_default
     """)  # noqa: B950
 
@@ -1213,12 +1115,10 @@
 
 
 def forward(self, a_1):
-    empty = torch.ops.aten.empty.memory_format([10], dtype = torch.float32, device = device(type='cpu'), pin_memory = False)
-    zero_default = torch.ops.aten.zero_.default(empty)
-    select_int = torch.ops.aten.select.int(empty, 0, 5)
-    select_int_1 = torch.ops.aten.select.int(empty, 0, 5)
-    fill_scalar = torch.ops.aten.fill_.Scalar(select_int_1, 1);  select_int_1 = None
-    return empty
+    zeros = torch.ops.aten.zeros.default([10], dtype = torch.float32, device = device(type='cpu'), pin_memory = False)
+    select_int = torch.ops.aten.select.int(zeros, 0, 5)
+    fill_scalar = torch.ops.aten.fill_.Scalar(select_int, 1);  select_int = None
+    return zeros
     """)
 
 if __name__ == '__main__':
