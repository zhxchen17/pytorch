--- conflicted
+++ resolved
@@ -193,11 +193,7 @@
          * b: 4
          * k: 2
     """
-<<<<<<< HEAD
-    def test_dequantize_quantize_rand_b6(self):
-=======
     def test_dequantize_dim(self):
->>>>>>> 4a000ff0
         # make observer
         observer = APoTObserver(4, 2)
 
