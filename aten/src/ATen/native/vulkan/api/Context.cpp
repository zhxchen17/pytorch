#include <ATen/native/vulkan/api/Context.h>
#include <ATen/native/vulkan/api/Runtime.h>

#include <sstream>

namespace at {
namespace native {
namespace vulkan {
namespace api {
namespace {

<<<<<<< HEAD
struct Configuration final {
// #ifndef DEBUG
//   static constexpr bool kEnableValidationLayers = false;
// #else
  static constexpr bool kEnableValidationLayers = true;
// #endif
};

VKAPI_ATTR VkBool32 VKAPI_CALL debug_report_callback_fn(
    const VkDebugReportFlagsEXT flags,
    const VkDebugReportObjectTypeEXT /* object_type */,
    const uint64_t /* object */,
    const size_t /* location */,
    const int32_t message_code,
    const char* const layer_prefix,
    const char* const message,
    void* const /* user_data */) {
  std::stringstream stream;
  stream << layer_prefix << " " << message_code << " " << message << std::endl;
  const std::string log = stream.str();

  if (flags & VK_DEBUG_REPORT_ERROR_BIT_EXT) {
    LOG(ERROR) << log;
  } else if (flags & VK_DEBUG_REPORT_WARNING_BIT_EXT) {
    LOG(WARNING) << log;
  } else if (flags & VK_DEBUG_REPORT_PERFORMANCE_WARNING_BIT_EXT) {
    LOG(WARNING) << "Performance:" << log;
  } else if (flags & VK_DEBUG_REPORT_INFORMATION_BIT_EXT) {
    LOG(INFO) << log;
  } else if (flags & VK_DEBUG_REPORT_DEBUG_BIT_EXT) {
    LOG(INFO) << "Debug: " << log;
  }

  return VK_FALSE;
}

VkInstance create_instance(const bool enable_validation_layers) {
  std::vector<const char*> enabled_instance_layers;
  std::vector<const char*> enabled_instance_extensions;

  if (enable_validation_layers) {
    uint32_t instance_layers_count = 0;
    VK_CHECK(vkEnumerateInstanceLayerProperties(
        &instance_layers_count, nullptr));

    std::vector<VkLayerProperties> instance_layer_properties(
        instance_layers_count);

    VK_CHECK(vkEnumerateInstanceLayerProperties(
        &instance_layers_count,
        instance_layer_properties.data()));

    constexpr const char* const requested_instance_layers[]{
        // "VK_LAYER_LUNARG_api_dump",
        "VK_LAYER_KHRONOS_validation",
    };

    for (const auto& requested_instance_layer : requested_instance_layers) {
      for (const auto& layer : instance_layer_properties) {
        if (strcmp(requested_instance_layer, layer.layerName) == 0) {
          enabled_instance_layers.push_back(requested_instance_layer);
          break;
        }
      }
    }

    uint32_t instance_extension_count = 0;
    VK_CHECK(vkEnumerateInstanceExtensionProperties(
        nullptr, &instance_extension_count, nullptr));

    std::vector<VkExtensionProperties> instance_extension_properties(
        instance_extension_count);

    VK_CHECK(vkEnumerateInstanceExtensionProperties(
        nullptr, &instance_extension_count, instance_extension_properties.data()));

    constexpr const char* const requested_instance_extensions[]{
      VK_EXT_DEBUG_REPORT_EXTENSION_NAME,
    };
=======
Context* initialize() {
  static const std::unique_ptr<Context> context([]() -> Context* {
    try {
      const Adapter adapter = runtime().select([](const Adapter& adapter) {
        // Select the first adapter.
        return true;
      });
>>>>>>> 675392a4

      return new Context(adapter);
    }
<<<<<<< HEAD
  }

  constexpr VkApplicationInfo application_info{
    VK_STRUCTURE_TYPE_APPLICATION_INFO,
    nullptr,
    "PyTorch",
    0,
    "PyTorch",
    0,
    VK_API_VERSION_1_0,
  };

  const VkInstanceCreateInfo instance_create_info{
    VK_STRUCTURE_TYPE_INSTANCE_CREATE_INFO,
    nullptr,
    0u,
    &application_info,
    static_cast<uint32_t>(enabled_instance_layers.size()),
    enabled_instance_layers.data(),
    static_cast<uint32_t>(enabled_instance_extensions.size()),
    enabled_instance_extensions.data(),
  };

  VkInstance instance{};
  VK_CHECK(vkCreateInstance(&instance_create_info, nullptr, &instance));

  return instance;
}

VkDebugReportCallbackEXT create_debug_report_callback(
    const VkInstance instance,
    const bool enable_validation_layers) {
  if (!enable_validation_layers) {
    return VkDebugReportCallbackEXT{};
  }

  const VkDebugReportCallbackCreateInfoEXT debugReportCallbackCreateInfo{
    VK_STRUCTURE_TYPE_DEBUG_REPORT_CALLBACK_CREATE_INFO_EXT,
    nullptr,
    VK_DEBUG_REPORT_INFORMATION_BIT_EXT |
      VK_DEBUG_REPORT_WARNING_BIT_EXT |
      VK_DEBUG_REPORT_PERFORMANCE_WARNING_BIT_EXT |
      VK_DEBUG_REPORT_ERROR_BIT_EXT |
      VK_DEBUG_REPORT_DEBUG_BIT_EXT,
    debug_report_callback_fn,
    nullptr,
  };

  const auto vkCreateDebugReportCallbackEXT =
      (PFN_vkCreateDebugReportCallbackEXT)vkGetInstanceProcAddr(
          instance, "vkCreateDebugReportCallbackEXT");

  TORCH_CHECK(
      vkCreateDebugReportCallbackEXT,
      "Could not load vkCreateDebugReportCallbackEXT");

  VkDebugReportCallbackEXT debug_report_callback{};
  VK_CHECK(vkCreateDebugReportCallbackEXT(
      instance,
      &debugReportCallbackCreateInfo,
      nullptr,
      &debug_report_callback));

  return debug_report_callback;
}

VkPhysicalDevice acquire_physical_device(const VkInstance instance) {
  uint32_t device_count = 0;
  VK_CHECK(vkEnumeratePhysicalDevices(instance, &device_count, nullptr));
  TORCH_CHECK(device_count > 0, "Vulkan: Could not find a device with Vulkan support!");

  std::vector<VkPhysicalDevice> devices(device_count);
  VK_CHECK(vkEnumeratePhysicalDevices(instance, &device_count, devices.data()));

  return devices[0];
}

VkPhysicalDeviceProperties query_physical_device_physical_device_properties(
    const VkPhysicalDevice physical_device) {
  VkPhysicalDeviceProperties physical_device_properties{};
  vkGetPhysicalDeviceProperties(physical_device, &physical_device_properties);
  return physical_device_properties;
}

uint32_t query_compute_queue_family_index(const VkPhysicalDevice physical_device) {
  uint32_t queue_family_count = 0;

  vkGetPhysicalDeviceQueueFamilyProperties(
      physical_device, &queue_family_count, nullptr);

  TORCH_CHECK(
      queue_family_count > 0, "Vulkan: Invalid number of queue families!");

  std::vector<VkQueueFamilyProperties> queue_families_properties(
    queue_family_count);

  vkGetPhysicalDeviceQueueFamilyProperties(
      physical_device, &queue_family_count, queue_families_properties.data());

  for (uint32_t i = 0; i < queue_families_properties.size(); ++i) {
    const VkQueueFamilyProperties& properties = queue_families_properties[i];
    if (properties.queueCount > 0 && (properties.queueFlags & VK_QUEUE_COMPUTE_BIT)) {
      return i;
=======
    catch (...) {
      return nullptr;
>>>>>>> 675392a4
    }
  }());

  return context.get();
}

VkDevice create_device(
    const VkPhysicalDevice physical_device,
    const uint32_t compute_queue_family_index) {
  const float queue_priorities = 1.0f;
  const VkDeviceQueueCreateInfo device_queue_create_info{
    VK_STRUCTURE_TYPE_DEVICE_QUEUE_CREATE_INFO,
    nullptr,
    0u,
    compute_queue_family_index,
    1u,
    &queue_priorities,
  };

  const VkDeviceCreateInfo device_create_info{
    VK_STRUCTURE_TYPE_DEVICE_CREATE_INFO,
    nullptr,
    0u,
    1u,
    &device_queue_create_info,
    0u,
    nullptr,
    0u,
    nullptr,
  };

  VkDevice device{};
  VK_CHECK(vkCreateDevice(physical_device, &device_create_info, nullptr, &device));

  return device;
}

VkQueue acquire_queue(
    const VkDevice device,
    const uint32_t compute_queue_family_index) {
  VkQueue queue{};
  vkGetDeviceQueue(device, compute_queue_family_index, 0, &queue);
  return queue;
}

} // namespace

<<<<<<< HEAD
Context::Context(const bool enable_validation_layers)
    : instance_(create_instance(enable_validation_layers), &VK_DELETER(Instance)),
      debug_report_callback_(
          create_debug_report_callback(instance(), enable_validation_layers),
          Debug(instance())),
      physical_device_(acquire_physical_device(instance())),
      physical_device_properties_(query_physical_device_physical_device_properties(physical_device())),
      compute_queue_family_index_(query_compute_queue_family_index(physical_device())),
      device_(create_device(physical_device(), compute_queue_family_index_), &VK_DELETER(Device)),
      queue_(acquire_queue(device(), compute_queue_family_index_)),
=======
Context::Context(const Adapter& adapter)
    : adapter_(adapter),
      device_(
          create_device(
              adapter.physical_device,
              adapter.compute_queue_family_index),
          &VK_DELETER(Device)),
      queue_(acquire_queue(device(), adapter.compute_queue_family_index)),
>>>>>>> 675392a4
      command_(device()),
      shader_(device()),
      pipeline_(device()),
      descriptor_(device()),
      resource_(adapter.instance, adapter.physical_device, device()) {
}

Context& context() {
  Context* const context = initialize();
  TORCH_CHECK(context, "Vulkan: Backend not available on this platform!");

  return *context;
}

} // namespace api
} // namespace vulkan
} // namespace native
} // namespace at<|MERGE_RESOLUTION|>--- conflicted
+++ resolved
@@ -9,87 +9,6 @@
 namespace api {
 namespace {
 
-<<<<<<< HEAD
-struct Configuration final {
-// #ifndef DEBUG
-//   static constexpr bool kEnableValidationLayers = false;
-// #else
-  static constexpr bool kEnableValidationLayers = true;
-// #endif
-};
-
-VKAPI_ATTR VkBool32 VKAPI_CALL debug_report_callback_fn(
-    const VkDebugReportFlagsEXT flags,
-    const VkDebugReportObjectTypeEXT /* object_type */,
-    const uint64_t /* object */,
-    const size_t /* location */,
-    const int32_t message_code,
-    const char* const layer_prefix,
-    const char* const message,
-    void* const /* user_data */) {
-  std::stringstream stream;
-  stream << layer_prefix << " " << message_code << " " << message << std::endl;
-  const std::string log = stream.str();
-
-  if (flags & VK_DEBUG_REPORT_ERROR_BIT_EXT) {
-    LOG(ERROR) << log;
-  } else if (flags & VK_DEBUG_REPORT_WARNING_BIT_EXT) {
-    LOG(WARNING) << log;
-  } else if (flags & VK_DEBUG_REPORT_PERFORMANCE_WARNING_BIT_EXT) {
-    LOG(WARNING) << "Performance:" << log;
-  } else if (flags & VK_DEBUG_REPORT_INFORMATION_BIT_EXT) {
-    LOG(INFO) << log;
-  } else if (flags & VK_DEBUG_REPORT_DEBUG_BIT_EXT) {
-    LOG(INFO) << "Debug: " << log;
-  }
-
-  return VK_FALSE;
-}
-
-VkInstance create_instance(const bool enable_validation_layers) {
-  std::vector<const char*> enabled_instance_layers;
-  std::vector<const char*> enabled_instance_extensions;
-
-  if (enable_validation_layers) {
-    uint32_t instance_layers_count = 0;
-    VK_CHECK(vkEnumerateInstanceLayerProperties(
-        &instance_layers_count, nullptr));
-
-    std::vector<VkLayerProperties> instance_layer_properties(
-        instance_layers_count);
-
-    VK_CHECK(vkEnumerateInstanceLayerProperties(
-        &instance_layers_count,
-        instance_layer_properties.data()));
-
-    constexpr const char* const requested_instance_layers[]{
-        // "VK_LAYER_LUNARG_api_dump",
-        "VK_LAYER_KHRONOS_validation",
-    };
-
-    for (const auto& requested_instance_layer : requested_instance_layers) {
-      for (const auto& layer : instance_layer_properties) {
-        if (strcmp(requested_instance_layer, layer.layerName) == 0) {
-          enabled_instance_layers.push_back(requested_instance_layer);
-          break;
-        }
-      }
-    }
-
-    uint32_t instance_extension_count = 0;
-    VK_CHECK(vkEnumerateInstanceExtensionProperties(
-        nullptr, &instance_extension_count, nullptr));
-
-    std::vector<VkExtensionProperties> instance_extension_properties(
-        instance_extension_count);
-
-    VK_CHECK(vkEnumerateInstanceExtensionProperties(
-        nullptr, &instance_extension_count, instance_extension_properties.data()));
-
-    constexpr const char* const requested_instance_extensions[]{
-      VK_EXT_DEBUG_REPORT_EXTENSION_NAME,
-    };
-=======
 Context* initialize() {
   static const std::unique_ptr<Context> context([]() -> Context* {
     try {
@@ -97,118 +16,11 @@
         // Select the first adapter.
         return true;
       });
->>>>>>> 675392a4
 
       return new Context(adapter);
     }
-<<<<<<< HEAD
-  }
-
-  constexpr VkApplicationInfo application_info{
-    VK_STRUCTURE_TYPE_APPLICATION_INFO,
-    nullptr,
-    "PyTorch",
-    0,
-    "PyTorch",
-    0,
-    VK_API_VERSION_1_0,
-  };
-
-  const VkInstanceCreateInfo instance_create_info{
-    VK_STRUCTURE_TYPE_INSTANCE_CREATE_INFO,
-    nullptr,
-    0u,
-    &application_info,
-    static_cast<uint32_t>(enabled_instance_layers.size()),
-    enabled_instance_layers.data(),
-    static_cast<uint32_t>(enabled_instance_extensions.size()),
-    enabled_instance_extensions.data(),
-  };
-
-  VkInstance instance{};
-  VK_CHECK(vkCreateInstance(&instance_create_info, nullptr, &instance));
-
-  return instance;
-}
-
-VkDebugReportCallbackEXT create_debug_report_callback(
-    const VkInstance instance,
-    const bool enable_validation_layers) {
-  if (!enable_validation_layers) {
-    return VkDebugReportCallbackEXT{};
-  }
-
-  const VkDebugReportCallbackCreateInfoEXT debugReportCallbackCreateInfo{
-    VK_STRUCTURE_TYPE_DEBUG_REPORT_CALLBACK_CREATE_INFO_EXT,
-    nullptr,
-    VK_DEBUG_REPORT_INFORMATION_BIT_EXT |
-      VK_DEBUG_REPORT_WARNING_BIT_EXT |
-      VK_DEBUG_REPORT_PERFORMANCE_WARNING_BIT_EXT |
-      VK_DEBUG_REPORT_ERROR_BIT_EXT |
-      VK_DEBUG_REPORT_DEBUG_BIT_EXT,
-    debug_report_callback_fn,
-    nullptr,
-  };
-
-  const auto vkCreateDebugReportCallbackEXT =
-      (PFN_vkCreateDebugReportCallbackEXT)vkGetInstanceProcAddr(
-          instance, "vkCreateDebugReportCallbackEXT");
-
-  TORCH_CHECK(
-      vkCreateDebugReportCallbackEXT,
-      "Could not load vkCreateDebugReportCallbackEXT");
-
-  VkDebugReportCallbackEXT debug_report_callback{};
-  VK_CHECK(vkCreateDebugReportCallbackEXT(
-      instance,
-      &debugReportCallbackCreateInfo,
-      nullptr,
-      &debug_report_callback));
-
-  return debug_report_callback;
-}
-
-VkPhysicalDevice acquire_physical_device(const VkInstance instance) {
-  uint32_t device_count = 0;
-  VK_CHECK(vkEnumeratePhysicalDevices(instance, &device_count, nullptr));
-  TORCH_CHECK(device_count > 0, "Vulkan: Could not find a device with Vulkan support!");
-
-  std::vector<VkPhysicalDevice> devices(device_count);
-  VK_CHECK(vkEnumeratePhysicalDevices(instance, &device_count, devices.data()));
-
-  return devices[0];
-}
-
-VkPhysicalDeviceProperties query_physical_device_physical_device_properties(
-    const VkPhysicalDevice physical_device) {
-  VkPhysicalDeviceProperties physical_device_properties{};
-  vkGetPhysicalDeviceProperties(physical_device, &physical_device_properties);
-  return physical_device_properties;
-}
-
-uint32_t query_compute_queue_family_index(const VkPhysicalDevice physical_device) {
-  uint32_t queue_family_count = 0;
-
-  vkGetPhysicalDeviceQueueFamilyProperties(
-      physical_device, &queue_family_count, nullptr);
-
-  TORCH_CHECK(
-      queue_family_count > 0, "Vulkan: Invalid number of queue families!");
-
-  std::vector<VkQueueFamilyProperties> queue_families_properties(
-    queue_family_count);
-
-  vkGetPhysicalDeviceQueueFamilyProperties(
-      physical_device, &queue_family_count, queue_families_properties.data());
-
-  for (uint32_t i = 0; i < queue_families_properties.size(); ++i) {
-    const VkQueueFamilyProperties& properties = queue_families_properties[i];
-    if (properties.queueCount > 0 && (properties.queueFlags & VK_QUEUE_COMPUTE_BIT)) {
-      return i;
-=======
     catch (...) {
       return nullptr;
->>>>>>> 675392a4
     }
   }());
 
@@ -256,18 +68,6 @@
 
 } // namespace
 
-<<<<<<< HEAD
-Context::Context(const bool enable_validation_layers)
-    : instance_(create_instance(enable_validation_layers), &VK_DELETER(Instance)),
-      debug_report_callback_(
-          create_debug_report_callback(instance(), enable_validation_layers),
-          Debug(instance())),
-      physical_device_(acquire_physical_device(instance())),
-      physical_device_properties_(query_physical_device_physical_device_properties(physical_device())),
-      compute_queue_family_index_(query_compute_queue_family_index(physical_device())),
-      device_(create_device(physical_device(), compute_queue_family_index_), &VK_DELETER(Device)),
-      queue_(acquire_queue(device(), compute_queue_family_index_)),
-=======
 Context::Context(const Adapter& adapter)
     : adapter_(adapter),
       device_(
@@ -276,7 +76,6 @@
               adapter.compute_queue_family_index),
           &VK_DELETER(Device)),
       queue_(acquire_queue(device(), adapter.compute_queue_family_index)),
->>>>>>> 675392a4
       command_(device()),
       shader_(device()),
       pipeline_(device()),
@@ -284,11 +83,11 @@
       resource_(adapter.instance, adapter.physical_device, device()) {
 }
 
-Context& context() {
+Context* context() {
   Context* const context = initialize();
-  TORCH_CHECK(context, "Vulkan: Backend not available on this platform!");
+  TORCH_INTERNAL_ASSERT_DEBUG_ONLY(context);
 
-  return *context;
+  return context;
 }
 
 } // namespace api
