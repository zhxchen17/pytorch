--- conflicted
+++ resolved
@@ -10210,14 +10210,6 @@
     tensor([[-2.0527, -1.1250, -1.2631, -1.1289],
             [-0.1321, -0.1259, -0.5495,  0.3077],
             [-0.0881,  0.4370,  0.2275,  1.0284]])
-<<<<<<< HEAD
-""".format(**common_args))
-
-add_docstr(torch.sparse_compressed_tensor,
-           r"""
-sparse_compressed_tensor(compressed_indices, plain_indices, values, size=None, """
-           r"""*, dtype=None, layout=None, device=None, requires_grad=False) -> Tensor
-=======
 """.format(
         **common_args
     ),
@@ -10225,10 +10217,8 @@
 
 add_docstr(
     torch.sparse_compressed_tensor,
-    r"""
-sparse_compressed_tensor(compressed_indices, plain_indices, values, size=None,
-                         *, dtype=None, layout=None, device=None, requires_grad=False) -> Tensor
->>>>>>> 9f62c408
+    r"""sparse_compressed_tensor(compressed_indices, plain_indices, values, size=None, """
+    r"""*, dtype=None, layout=None, device=None, requires_grad=False) -> Tensor
 
 Constructs a :ref:`sparse tensor in Compressed Sparse format - CSR,
 CSC, BSR, or BSC - <sparse-compressed-docs>` with specified values at
