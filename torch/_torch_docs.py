--- conflicted
+++ resolved
@@ -1951,16 +1951,10 @@
 """,
 )
 
-<<<<<<< HEAD
-add_docstr(torch.unsafe_split,
-           r"""
+add_docstr(
+    torch.unsafe_split,
+    r"""
 unsafe_split(tensor, split_size, dim=0) -> List of Tensors
-=======
-add_docstr(
-    torch.unsafe_split,
-    r"""
-unsafe_split(tensor, split_size_or_sections, dim=0) -> List of Tensors
->>>>>>> 20cbfd2d
 
 Works like :func:`torch.split` but without enforcing the autograd restrictions
 on inplace modification of the outputs.
@@ -11415,8 +11409,10 @@
 
             [[5, 7],
              [4, 6]]])
-<<<<<<< HEAD
-""".format(**common_args))
+""".format(
+        **common_args
+    ),
+)
 
 add_docstr(torch.split,
            r"""
@@ -11462,18 +11458,9 @@
              [8, 9]]))
 """)
 
-add_docstr(torch.take,
-           r"""
-=======
-""".format(
-        **common_args
-    ),
-)
-
 add_docstr(
     torch.take,
     r"""
->>>>>>> 20cbfd2d
 take(input, index) -> Tensor
 
 Returns a new tensor with the elements of :attr:`input` at the given indices.
