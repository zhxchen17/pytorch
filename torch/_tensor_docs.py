--- conflicted
+++ resolved
@@ -1692,23 +1692,9 @@
 """,
 )
 
-<<<<<<< HEAD
-add_docstr_all('element_size',
-               r"""
-=======
-add_docstr_all(
-    "eig",
-    r"""
-eig(eigenvectors=False) -> (Tensor, Tensor)
-
-See :func:`torch.eig`
-""",
-)
-
 add_docstr_all(
     "element_size",
     r"""
->>>>>>> f50a248a
 element_size() -> int
 
 Returns the size in bytes of an individual element.
