#pragma once

#include <cstdint>
#include <memory>
#include <mutex>
#include <type_traits>
#include <utility>

#include <ATen/Context.h>
#include <c10/core/DeviceType.h>
#include <c10/macros/Macros.h>
#include <c10/util/flat_hash_map.h>
#include <c10/util/strong_type.h>
#include <c10/util/variant.h>
#include <torch/csrc/profiler/containers.h>
#include <torch/csrc/profiler/kineto_shim.h>
#include <torch/csrc/profiler/util.h>
#include <torch/csrc/utils/python_stub.h>

namespace torch {
namespace profiler {
namespace impl {

enum class EventType : uint8_t {
  TorchOp = 0,
  Backend,
  Allocation,
  OutOfMemory,
  PyCall,
  PyCCall,
  Kineto
};

template <EventType>
struct ExtraFields;

struct Result;

struct TorchOpBasicFields {
  int64_t sequence_number_;
  uint64_t forward_tid_;
  at::RecordScope scope_;
  bool is_async_;
  int64_t debug_handle_;
  std::string name_;

  // Set in the exit callback.
  uint64_t end_tid_{0};
};

struct TensorMetadata {
  void* ptr_;
  c10::ScalarType dtype_;
  uint32_t dim_;
  c10::Layout layout_;
};

struct Inputs {
  std::vector<std::vector<int64_t>> shapes_;
  std::vector<std::string> dtypes_;
  std::vector<c10::optional<TensorMetadata>> tensor_metadata_;
};

using jit_stack_t = std::vector<std::string>;
using jit_modules_t = std::vector<std::string>;
using extra_args_t = std::unordered_map<std::string, c10::IValue>;

struct FallbackPair {
  ProfilerEventStub cuda_event_start_ = nullptr;
  ProfilerEventStub cuda_event_end_ = nullptr;
};

template <>
struct ExtraFields<EventType::TorchOp> : TorchOpBasicFields {
  ExtraFields(
      TorchOpBasicFields&& f,
      uint64_t correlation_id,
      time_t end_time_ns,
      Inputs&& inputs,
      jit_stack_t&& jit_stack,
      jit_modules_t&& jit_modules,
      extra_args_t&& extra_args,
      FallbackPair&& gpu_fallback,
      bool allow_tf32_cublas)
      : TorchOpBasicFields(std::move(f)),
        correlation_id_{correlation_id},
        end_time_ns_{end_time_ns},
        inputs_{std::move(inputs)},
        jit_stack_{std::move(jit_stack)},
        jit_modules_{std::move(jit_modules)},
        extra_args_{std::move(extra_args)},
        gpu_fallback_{std::move(gpu_fallback)},
        allow_tf32_cublas_{allow_tf32_cublas} {}
  uint64_t correlation_id_;
  time_t end_time_ns_;
  Inputs inputs_;
  jit_stack_t jit_stack_;
  jit_modules_t jit_modules_;
  extra_args_t extra_args_;
  FallbackPair gpu_fallback_;
  bool allow_tf32_cublas_;
};

template <>
struct ExtraFields<EventType::Backend> {
  int64_t start_time_us_;
  int64_t end_time_us_;
  int64_t debug_handle_;
  at::RecordScope scope_;
  std::string name_;
  std::string backend_;
  jit_stack_t jit_stack_;
  jit_modules_t jit_modules_;
};

template <>
struct ExtraFields<EventType::Allocation> {
  torch::profiler::impl::approx_time_t start_time_;
  void* ptr_;
  int64_t alloc_size_;
  int64_t total_allocated_;
  int64_t total_reserved_;
  c10::DeviceType device_type_;
  c10::DeviceIndex device_index_;
};

// For performance.
static_assert(
    std::is_pod<ExtraFields<EventType::Allocation>>::value,
    "Non-POD member of ExtraFields<EventType::Allocation>.");

template <>
struct ExtraFields<EventType::OutOfMemory> {
  torch::profiler::impl::approx_time_t start_time_;
  int64_t alloc_size_;
  int64_t total_allocated_;
  int64_t total_reserved_;
  c10::DeviceType device_type_;
  c10::DeviceIndex device_index_;
};

// For performance.
static_assert(
    std::is_pod<ExtraFields<EventType::OutOfMemory>>::value,
    "Non-POD member of ExtraFields<EventType::OutOfMemory>.");

struct PyFrameState {
  int line_no_;
  at::StringView filename_;
  at::StringView funcname_;
};

template <typename T, typename Tag>
using strong_t = strong::
    type<T, Tag, strong::regular, strong::convertible_to<T>, strong::hashable>;

using PyModuleSelf = strong_t<PyObject*, struct PyModuleSelf_>;
using PyModuleCls = strong_t<PyObject*, struct PyModuleCls_>;
using PyMethod = strong_t</*PyMethodDef*/ void*, struct PyMethod_>;

struct NNModuleInfo {
  PyModuleSelf self_;
  PyModuleCls cls_;
  at::StringView cls_name_;

  // Indicates that `self_` is the kth instance of `cls_` observed.
  size_t id_{std::numeric_limits<size_t>::max()};
};

struct PyExtraFieldsBase {
  PyExtraFieldsBase(time_t end_time_ns, size_t python_tid, PyFrameState caller)
      : end_time_ns_{end_time_ns}, python_tid_{python_tid}, caller_{caller} {}

  time_t end_time_ns_;
  size_t python_tid_;
  PyFrameState caller_;

  // kth python event observed. (Used by TensorBoard)
  size_t id_{std::numeric_limits<size_t>::max()};
};

template <>
struct ExtraFields<EventType::PyCall> : public PyExtraFieldsBase {
  using args_t = std::pair<PyFrameState, c10::optional<NNModuleInfo>>;

  ExtraFields(
      time_t end_time_ns,
      size_t python_tid,
      PyFrameState caller,
      args_t args)
      : PyExtraFieldsBase(end_time_ns, python_tid, caller),
        callsite_{args.first},
        module_{args.second} {}

  PyFrameState callsite_;
  c10::optional<NNModuleInfo> module_;
};

template <>
struct ExtraFields<EventType::PyCCall> : public PyExtraFieldsBase {
  using args_t = at::StringView;

  ExtraFields(
      time_t end_time_ns,
      size_t python_tid,
      PyFrameState caller,
      args_t args)
      : PyExtraFieldsBase(end_time_ns, python_tid, caller),
        function_name_{args} {}

  at::StringView function_name_;
};

template <>
struct ExtraFields<EventType::Kineto> {
  // Mirrors `libkineto::GenericTraceActivity::Flow`. This information is used
  // during post processing to properly embed Kineto events into the broader
  // profiler tree structure. End users are not generally expected to use these
  // fields directly, but they are available for debugging.
  struct Flow {
    uint32_t id{0};
    uint32_t type{0};
    uint32_t start{0};
  };

  std::string name_;
  int64_t duration_us_;
  uint64_t correlation_id_;
  libkineto::ActivityType activity_type_;
  Flow flow;
  std::weak_ptr<Result> linked_activity_{};
};

struct TORCH_API Result : public std::enable_shared_from_this<Result> {
  template <typename... Args>
  [[nodiscard]] static std::shared_ptr<Result> create(Args... args) {
    return std::shared_ptr<Result>(new Result(std::forward<Args>(args)...));
  }

<<<<<<< HEAD
  template <typename T>
  auto visit(T&& visitor) {
    return c10::visit(std::forward<T>(visitor), extra_fields_);
  }

  template <typename T>
  auto visit(T&& visitor) const {
    return c10::visit(std::forward<T>(visitor), extra_fields_);
=======
  EventType tag() const {
    return c10::visit(
        [](const auto& i) { return deduceTag(i); }, extra_fields_);
>>>>>>> e6bb057f
  }

  std::string name() const;
  libkineto::ActivityType kinetoType() const;
  uint64_t correlationID() const;
  int64_t endTimeNS() const;
  uint64_t endTID() const;
  c10::DeviceType deviceType() const;

  int64_t start_time_ns_;
  uint64_t start_tid_;
  kineto::DeviceAndResource kineto_info_;
  c10::variant<
      ExtraFields<EventType::TorchOp>,
      ExtraFields<EventType::Backend>,
      ExtraFields<EventType::Allocation>,
      ExtraFields<EventType::OutOfMemory>,
      ExtraFields<EventType::PyCall>,
      ExtraFields<EventType::PyCCall>,
      ExtraFields<EventType::Kineto>>
      extra_fields_;

  std::weak_ptr<Result> parent_;
  std::vector<std::shared_ptr<Result>> children_;
  bool finished_{false};

  const torch::profiler::impl::kineto::activity_t* kineto_activity_{nullptr};

 private:
  template <EventType E>
  Result(
      int64_t start_time_ns,
      uint64_t start_tid,
      kineto::DeviceAndResource kineto_info,
      ExtraFields<E>&& extra_fields)
      : start_time_ns_{start_time_ns},
        start_tid_{start_tid},
        kineto_info_{kineto_info},
        extra_fields_{std::move(extra_fields)} {}

  template <EventType E>
  static EventType deduceTag(const ExtraFields<E>&) {
    return E;
  }
};

struct KinetoObserverContext : public at::ObserverContext {
  struct Event {
    TorchOpBasicFields basic_fields_;
    approx_time_t start_time_;

    // Set in the exit callback.
    approx_time_t end_time_{std::numeric_limits<approx_time_t>::min()};

    bool allow_tf32_cublas_;
  };

  explicit KinetoObserverContext(Event* event) : event_{event} {}

  Event* event_;
  FallbackPair* fallback_{nullptr};
};

constexpr int IO_ENCODER_DEFAULT_BLOCK_SIZE = 1024;

// InputOutputEncoder
// Stores each op_events' shapes and dtypes into a contiguous AppendOnlyList
// so that we no longer create vectors for shapes and dtypes on every op.
// Those vectors can be created during post-processing.
class InputOutputEncoder final {
 public:
  void push(c10::ArrayRef<const c10::IValue> values);

  // Used during post-processing to create vectors for shapes and dtype.
  auto getNextShapesAndDtypes();

  void clear();

 private:
  enum class Tag {
    Tensor = 0,
    UndefinedTensor,
    TensorListBegin, // TODO: generalize to other lists.
    Scalar,
    Other,
    TERMINATOR
  };

  void push(const at::Tensor& t);

  AppendOnlyList<Tag, IO_ENCODER_DEFAULT_BLOCK_SIZE> tags_;
  AppendOnlyList<TensorMetadata, IO_ENCODER_DEFAULT_BLOCK_SIZE>
      tensor_metadata_;
  AppendOnlyList<int64_t, IO_ENCODER_DEFAULT_BLOCK_SIZE> tensor_sizes_;
};

class RecordQueue;
namespace python_tracer {
/*
Libtorch does not depend on Python (e.g. cannot #include <Python.h>); however
when we call the profiler from libtorch_python we need the profiler to be able
to ingest the data that we collect from the Python tracer. (`PyEval_SetProfile`)

In order to solve this dependency issue we define a virtual base and a function
to register a getter. The python tracer then implements these functions and
exposes itself by calling `registerTracer` from `torch/csrc/autograd/init.cpp`.
This pattern of registration for faux python dependencies in libtorch is common
in the PyTorch codebase.
*/

using TraceKey = strong::type<
    uint64_t,
    struct TraceKey_,
    strong::regular,
    strong::hashable,
    strong::ostreamable>;

struct CompressedEvent {
  TraceKey key_;
  uint64_t system_tid_;
  kineto::DeviceAndResource kineto_info_;
  time_t enter_t_;
};

struct TORCH_API PythonTracerBase {
  static PythonTracerBase& get();
  virtual ~PythonTracerBase() = default;

  virtual void start(RecordQueue* queue) = 0;
  virtual void stop() = 0;
  virtual std::vector<std::shared_ptr<Result>> getEvents(
      std::function<time_t(approx_time_t)> time_converter,
      std::vector<CompressedEvent>& enters) = 0;
  virtual void clear() = 0;
};

using GetFn = PythonTracerBase& (*)();
TORCH_API void registerTracer(GetFn get_tracer);
} // namespace python_tracer

class TORCH_API ThreadLocalSubqueue {
 public:
  ThreadLocalSubqueue(const uint64_t tid, const ProfilerConfig& config);

  std::unique_ptr<KinetoObserverContext> begin_op(const at::RecordFunction& fn);

  template <class... Args>
  void emplace_backend_event(Args&&... args) {
    backend_events_.emplace_back(std::forward<Args>(args)...);
  }

  template <class... Args>
  void emplace_allocation_event(Args&&... args) {
    allocations_.emplace_back(std::forward<Args>(args)...);
  }

  template <class... Args>
  void emplace_ooms_event(Args&&... args) {
    ooms_.emplace_back(std::forward<Args>(args)...);
  }

  template <class... Args>
  void emplace_py_call(Args&&... args) {
    py_calls_.emplace_back(std::forward<Args>(args)...);
  }

  uint64_t tid() const {
    return tid_;
  }

  const kineto::DeviceAndResource& kineto_info() const {
    return kineto_info_;
  }

 private:
  uint64_t tid_;
  ProfilerConfig config_;
  kineto::DeviceAndResource kineto_info_;

  friend class RecordQueue;
  // See `containers.h` for block size benchmarks.
  static constexpr size_t BlockSize = 512;

  template <typename T, size_t ChunkSize>
  class EventBlock : public std::array<T, ChunkSize> {
   public:
    EventBlock();
    uint64_t correlation_id(const T* ptr) const {
      TORCH_INTERNAL_ASSERT_DEBUG_ONLY(
          ptr >= this->data() && ptr < this->data() + ChunkSize);
      return id_start_ + (ptr - this->data());
    }

   private:
    uint64_t id_start_;
  };

  class OpList : public AppendOnlyList<
                     KinetoObserverContext::Event,
                     BlockSize,
                     EventBlock> {
   public:
    template <class... Args>
    std::pair<KinetoObserverContext::Event*, uint64_t> emplace_back(
        Args&&... args);
    static uint64_t correlationID(const OpList::Iterator& e);
  };

  OpList op_events_;

  // report_input_shapes
  InputOutputEncoder inputs_outputs_;

  // with_stack
  AppendOnlyList<jit_stack_t, BlockSize> jit_stack_;
  AppendOnlyList<std::pair<python_tracer::TraceKey, approx_time_t>, BlockSize>
      py_calls_;

  // with_modules
  AppendOnlyList<jit_modules_t, BlockSize> jit_modules_;

  // with_flops
  AppendOnlyList<extra_args_t, BlockSize> extra_args_;

  // ProfilerState::KINETO_GPU_FALLBACK
  AppendOnlyList<FallbackPair, BlockSize> gpu_fallback_;

  // reportBackendEventToActiveKinetoProfiler
  AppendOnlyList<ExtraFields<EventType::Backend>, BlockSize> backend_events_;

  // reportMemoryUsage
  AppendOnlyList<ExtraFields<EventType::Allocation>, BlockSize> allocations_;

  // reportOOMs
  AppendOnlyList<ExtraFields<EventType::OutOfMemory>, BlockSize> ooms_;
};

class TORCH_API RecordQueue {
 public:
  RecordQueue(const ProfilerConfig& config, std::set<ActivityType> activities);

  bool tracePython() const;
  ThreadLocalSubqueue* getSubqueue();
  void stop();

  // NB: This is a destructive operation.
  std::pair<
      std::vector<std::shared_ptr<Result>>,
      std::unique_ptr<torch::profiler::impl::kineto::ActivityTraceWrapper>>
  getRecords(
      std::function<time_t(approx_time_t)> time_converter,
      uint64_t start_time_us,
      uint64_t end_time_us);

 private:
  uint32_t id_;
  ProfilerConfig config_;
  std::set<ActivityType> activities_;
  ska::flat_hash_map<uint64_t, std::unique_ptr<ThreadLocalSubqueue>>
      sub_queues_;
  std::mutex sub_queue_mutex_;
};

} // namespace impl
} // namespace profiler
} // namespace torch<|MERGE_RESOLUTION|>--- conflicted
+++ resolved
@@ -237,7 +237,10 @@
     return std::shared_ptr<Result>(new Result(std::forward<Args>(args)...));
   }
 
-<<<<<<< HEAD
+  EventType tag() const {
+    return visit([](const auto& i) { return deduceTag(i); });
+  }
+
   template <typename T>
   auto visit(T&& visitor) {
     return c10::visit(std::forward<T>(visitor), extra_fields_);
@@ -246,11 +249,6 @@
   template <typename T>
   auto visit(T&& visitor) const {
     return c10::visit(std::forward<T>(visitor), extra_fields_);
-=======
-  EventType tag() const {
-    return c10::visit(
-        [](const auto& i) { return deduceTag(i); }, extra_fields_);
->>>>>>> e6bb057f
   }
 
   std::string name() const;
