#include <torch/csrc/python_headers.h>

#include <ATen/PythonTorchFunctionTLS.h>
#include <ATen/autocast_mode.h>
#include <ATen/core/PythonFallbackKernel.h>
#include <ATen/record_function.h>
#include <c10/core/DeviceType.h>
#include <c10/core/InferenceMode.h>
#include <c10/core/ScalarType.h>
#include <torch/csrc/Exceptions.h>
#include <torch/csrc/autograd/autograd.h>
#include <torch/csrc/autograd/function.h>
#include <torch/csrc/autograd/grad_mode.h>
#include <torch/csrc/autograd/profiler.h>
#include <torch/csrc/autograd/profiler_python.h>
#include <torch/csrc/autograd/python_function.h>
#include <torch/csrc/autograd/python_saved_variable_hooks.h>
#include <torch/csrc/autograd/python_variable.h>
#include <torch/csrc/autograd/record_function_ops.h>
#include <torch/csrc/autograd/saved_variable.h>
#include <torch/csrc/autograd/utils/python_arg_parsing.h>
#include <torch/csrc/autograd/utils/wrap_outputs.h>
#include <torch/csrc/jit/python/pybind_utils.h>
#include <torch/csrc/profiler/collection.h>
#include <torch/csrc/profiler/execution_graph_observer.h>
#include <torch/csrc/profiler/kineto_shim.h>
#include <torch/csrc/utils/disable_torch_function.h>
#include <torch/csrc/utils/pybind.h>
#include <torch/csrc/utils/pycfunction_helpers.h>

#include <set>
#include <unordered_set>

namespace {

struct DisableFuncTorch {
  DisableFuncTorch()
      : front_guard_(c10::DispatchKey::FuncTorchDynamicLayerFrontMode),
        back_guard_(c10::DispatchKey::FuncTorchDynamicLayerBackMode) {}
  c10::impl::ExcludeDispatchKeyGuard front_guard_;
  c10::impl::ExcludeDispatchKeyGuard back_guard_;
};

} // namespace

PyObject* THPAutograd_initExtension(PyObject* _unused, PyObject* unused) {
  using namespace torch::autograd::profiler;
  using namespace torch::profiler::impl;
  auto tensor_module = THPObjectPtr(PyImport_ImportModule("torch._tensor"));
  if (!tensor_module)
    return nullptr;

  // NOTE: "leaks" THPVariableClass
  THPVariableClass = PyObject_GetAttrString(tensor_module, "Tensor");
  if (!THPVariableClass)
    return nullptr;

  auto autograd_module = THPObjectPtr(PyImport_ImportModule("torch.autograd"));
  if (!autograd_module)
    return nullptr;

  // NOTE: "leaks" Function
  THPFunctionClass = PyObject_GetAttrString(autograd_module, "Function");
  if (!THPFunctionClass)
    return nullptr;

  auto torch_C_module = THPObjectPtr(PyImport_ImportModule("torch._C"));
  if (!torch_C_module)
    return nullptr;
  auto _C_m = py::handle(torch_C_module).cast<py::module>();
  auto m = _C_m.def_submodule("_autograd", "autograd bindings");

  auto parameter_module =
      THPObjectPtr(PyImport_ImportModule("torch.nn.parameter"));
  if (!parameter_module)
    return nullptr;

  // NOTE: "leaks" ParameterClass
  ParameterClass = PyObject_GetAttrString(parameter_module, "Parameter");
  if (!ParameterClass)
    return nullptr;

  py::enum_<ProfilerState>(m, "ProfilerState")
      .value("Disabled", ProfilerState::Disabled)
      .value("CPU", ProfilerState::CPU)
      .value("CUDA", ProfilerState::CUDA)
      .value("NVTX", ProfilerState::NVTX)
      .value("ITT", ProfilerState::ITT)
      .value("KINETO", ProfilerState::KINETO)
      .value("KINETO_GPU_FALLBACK", ProfilerState::KINETO_GPU_FALLBACK);

  using torch::profiler::impl::ActiveProfilerType;
  py::enum_<ActiveProfilerType>(m, "ActiveProfilerType")
      .value("NONE", ActiveProfilerType::NONE)
      .value("LEGACY", ActiveProfilerType::LEGACY)
      .value("KINETO", ActiveProfilerType::KINETO)
      .value("NVTX", ActiveProfilerType::NVTX);

  py::enum_<ActivityType>(m, "ProfilerActivity")
      .value("CPU", ActivityType::CPU)
      .value("CUDA", ActivityType::CUDA);

  py::class_<ExperimentalConfig>(m, "_ExperimentalConfig")
      .def(
          py::init<
              std::vector<std::string> /* profiler_metrics */,
              bool /* profiler_measure_per_kernel */
              >(),
          "An experimental config for Kineto features. Please note that"
          "backward compatibility is not guaranteed.\n"
          "    profiler_metrics : a list of CUPTI profiler metrics used\n"
          "       to measure GPU performance events.\n"
          "       If this list contains values Kineto runs in CUPTI profiler mode\n"
          "    profiler_measure_per_kernel (bool) : whether to profile metrics per kernel\n"
          "       or for the entire measurement duration.",
          py::arg("profiler_metrics") = std::vector<std::string>(),
          py::arg("profiler_measure_per_kernel") = false)
      .def(py::pickle(
          [](const ExperimentalConfig& p) { // __getstate__
            py::list py_metrics;
            for (const auto& metric : p.profiler_metrics) {
              py::bytes mbytes(metric);
              py_metrics.append(mbytes);
            }
            /* Return a tuple that fully encodes the state of the config */
            return py::make_tuple(py_metrics, p.profiler_measure_per_kernel);
          },
          [](py::tuple t) { // __setstate__
            if (t.size() != 2) {
              throw std::runtime_error("Expected 2 values in state");
            }

            py::list py_metrics = t[0].cast<py::list>();
            std::vector<std::string> metrics{py_metrics.size()};

            for (const auto& py_metric : py_metrics) {
              metrics.push_back(py::str(py_metric));
            }

            return ExperimentalConfig(std::move(metrics), t[1].cast<bool>());
          }));

  py::class_<ProfilerConfig>(m, "ProfilerConfig")
      .def(py::init<
           ProfilerState,
           bool, /* record_input_shapes */
           bool, /* profile_memory */
           bool, /* with_stack */
           bool, /* with_flops */
           bool, /* with_modules */
           ExperimentalConfig /* experimental_config */
           >());

  py::class_<LegacyEvent>(m, "ProfilerEvent")
      .def("kind", &LegacyEvent::kindStr)
      .def("name", [](const LegacyEvent& e) { return e.name(); })
      .def("thread_id", &LegacyEvent::threadId)
      .def("fwd_thread_id", &LegacyEvent::fwdThreadId)
      .def("device", &LegacyEvent::device)
      .def("cpu_elapsed_us", &LegacyEvent::cpuElapsedUs)
      .def("cuda_elapsed_us", &LegacyEvent::cudaElapsedUs)
      .def("has_cuda", &LegacyEvent::hasCuda)
      .def("shapes", &LegacyEvent::shapes)
      .def("cpu_memory_usage", &LegacyEvent::cpuMemoryUsage)
      .def("cuda_memory_usage", &LegacyEvent::cudaMemoryUsage)
      .def("handle", &LegacyEvent::handle)
      .def("node_id", &LegacyEvent::nodeId)
      .def("is_remote", &LegacyEvent::isRemote)
      .def("sequence_nr", &LegacyEvent::sequenceNr)
      .def("stack", &LegacyEvent::stack)
      .def("scope", &LegacyEvent::scope)
      .def("correlation_id", &LegacyEvent::correlationId)
      .def("start_us", &LegacyEvent::cpuUs)
      .def("flops", &LegacyEvent::flops)
      .def("is_async", &LegacyEvent::isAsync);

  py::enum_<c10::DeviceType>(m, "DeviceType")
      .value("CPU", c10::DeviceType::CPU)
      .value("CUDA", c10::DeviceType::CUDA)
      .value("MKLDNN", c10::DeviceType::MKLDNN)
      .value("OPENGL", c10::DeviceType::OPENGL)
      .value("OPENCL", c10::DeviceType::OPENCL)
      .value("IDEEP", c10::DeviceType::IDEEP)
      .value("HIP", c10::DeviceType::HIP)
      .value("FPGA", c10::DeviceType::FPGA)
      .value("ORT", c10::DeviceType::ORT)
      .value("XLA", c10::DeviceType::XLA)
      .value("Lazy", c10::DeviceType::Lazy)
      .value("MPS", c10::DeviceType::MPS)
      .value("HPU", c10::DeviceType::HPU)
      .value("Meta", c10::DeviceType::Meta)
      .value("Vulkan", c10::DeviceType::Vulkan)
      .value("Metal", c10::DeviceType::Metal);

  py::class_<KinetoEvent>(m, "_KinetoEvent")
      // name of the event
      .def("name", [](const KinetoEvent& e) { return e.name(); })
      // PyTorch thread id of the start callback
      .def(
          "start_thread_id",
          [](const KinetoEvent& e) { return e.startThreadId(); })
      // PyTorch thread id of the end callback
      .def(
          "end_thread_id", [](const KinetoEvent& e) { return e.endThreadId(); })
      // for events of scope BACKWARD_FUNCTION - PyTorch thread id
      // of the corresponding forward op
      .def(
          "fwd_thread_id", [](const KinetoEvent& e) { return e.fwdThreadId(); })
      // together with fwd_thread_id, used to uniquely identify
      // the forward op
      .def("sequence_nr", [](const KinetoEvent& e) { return e.sequenceNr(); })
      // absolute start time (since unix epoch) in us
      .def("start_us", [](const KinetoEvent& e) { return e.startUs(); })
      // duration in us
      .def("duration_us", [](const KinetoEvent& e) { return e.durationUs(); })
      // used for correlation between high-level PyTorch events
      // and low-level device events
      .def(
          "correlation_id",
          [](const KinetoEvent& e) { return e.correlationId(); })
      // shapes of input tensors
      .def(
          "shapes",
          [](const KinetoEvent& e) {
            if (e.hasShapes()) {
              return e.shapes();
            } else {
              return std::vector<std::vector<int64_t>>();
            }
          })
      .def(
          "dtypes",
          [](const KinetoEvent& e) {
            if (e.hasTypes()) {
              return e.dtypes();
            } else {
              return std::vector<std::string>();
            }
          })
      // stack traces of the PyTorch CPU events
      .def(
          "stack",
          [](const KinetoEvent& e) {
            if (e.hasStack()) {
              return e.stack();
            } else {
              return std::vector<std::string>();
            }
          })
      // type of the RecordFunction that generated a PyTorch CPU event
      // (op, torchscript function, user label, etc)
      .def("scope", [](const KinetoEvent& e) { return e.scope(); })
      // device number, for CPU - process id
      .def("device_index", [](const KinetoEvent& e) { return e.deviceIndex(); })
      // for CUDA - stream id, for CPU - start thread id
      .def(
          "device_resource_id",
          [](const KinetoEvent& e) { return e.deviceResourceId(); })
      // device type
      .def("device_type", [](const KinetoEvent& e) { return e.deviceType(); })
      // correlation id of a linked event
      .def(
          "linked_correlation_id",
          [](const KinetoEvent& e) { return e.linkedCorrelationId(); })
      // compute flops
      .def("flops", [](const KinetoEvent& e) { return e.flops(); })
      // Whether this is async event or not
      .def("is_async", [](const KinetoEvent& e) { return e.isAsync(); })
      .def("cuda_elapsed_us", &KinetoEvent::cudaElapsedUs)
      .def("nbytes", [](const KinetoEvent& e) { return e.nBytes(); });

  {
    using torch::profiler::impl::PyFrameState;
    using torch::profiler::impl::Result;
    py::enum_<EventType>(m, "_EventType")
        .value("TorchOp", EventType::TorchOp)
        .value("Backend", EventType::Backend)
        .value("Allocation", EventType::Allocation)
        .value("PyCall", EventType::PyCall)
        .value("PyCCall", EventType::PyCCall);
    py::class_<ExtraFields<EventType::TorchOp>>(m, "_ExtraFields_TorchOp")
        .def_readonly("inputs", &ExtraFields<EventType::TorchOp>::inputs_)
        .def_readonly(
            "allow_tf32_cublas",
            &ExtraFields<EventType::TorchOp>::allow_tf32_cublas_);
    py::class_<Inputs>(m, "_Inputs")
        .def_readonly("tensor_metadata", &Inputs::tensor_metadata_)
        .def_readonly("dtypes", &Inputs::dtypes_);
<<<<<<< HEAD

    py::class_<TensorMetadata>(m, "_TensorMetadata")
        .def_property_readonly(
            "layout",
            [](const TensorMetadata& metadata) {
              PyObject* layout_obj =
                  torch::autograd::utils::wrap(metadata.layout_);
              return py::reinterpret_borrow<py::object>(layout_obj);
            })
        .def_property_readonly(
            "shape",
            [](const TensorMetadata& metadata) {
              py::list arg_shape_list;
              for (auto size : metadata.sizes_and_strides_.sizes_arrayref()) {
                // TODO: Someday support Symbolic Ints
                arg_shape_list.append(size.expect_int());
              }
              return arg_shape_list;
            })
        .def_property_readonly("stride", [](const TensorMetadata& metadata) {
          py::list arg_stride_list;
          for (auto stride : metadata.sizes_and_strides_.strides_arrayref()) {
            // TODO: Someday support Symbolic Ints
            arg_stride_list.append(stride.expect_int());
          }
          return arg_stride_list;
        });

=======
>>>>>>> f5b460b2
    py::class_<ExtraFields<EventType::Backend>>(m, "_ExtraFields_Backend");
    py::class_<ExtraFields<EventType::Allocation>>(
        m, "_ExtraFields_Allocation");
    py::class_<ExtraFields<EventType::PyCall>>(m, "_ExtraFields_PyCall")
        .def_readonly("caller", &ExtraFields<EventType::PyCall>::caller_);
    py::class_<ExtraFields<EventType::PyCCall>>(m, "_ExtraFields_PyCCall")
        .def_readonly("caller", &ExtraFields<EventType::PyCall>::caller_);
    py::class_<PyFrameState>(m, "_PyFrameState")
        .def_readonly("line_number", &PyFrameState::line_no_)
        .def_property_readonly(
            "file_name",
            [](const PyFrameState& s) { return s.filename_.str(); })
        .def_property_readonly("function_name", [](const PyFrameState& s) {
          return s.funcname_.str();
        });

    py::class_<Result, std::shared_ptr<Result>>(m, "_ProfilerEvent")
        .def("name", &Result::name)
        .def_readonly("extra_fields", &Result::extra_fields_)
        .def_property_readonly(
            "id",
            [](const Result& r) {
              return reinterpret_cast<intptr_t>(r.shared_from_this().get());
            })
        .def_property_readonly(
            "parent", [](const Result& r) { return r.parent_.lock(); })
        .def_readonly("children", &Result::children_)
        .def_readonly("start_time_ns", &Result::start_time_ns_)
        .def_readonly("start_tid", &Result::start_tid_)
        .def_property_readonly("correlation_id", &Result::correlationID)
        .def_property_readonly("end_time_ns", &Result::endTimeNS)
        .def_property_readonly("duration_time_ns", [](const Result& r) {
          return r.endTimeNS() - r.start_time_ns_;
        });
  }

  py::class_<ProfilerResult>(m, "_ProfilerResult")
      .def("trace_start_us", &ProfilerResult::trace_start_us)
      .def("events", &ProfilerResult::events)
      .def("experimental_event_tree", &ProfilerResult::event_tree)
#ifdef USE_KINETO
      .def("save", &ProfilerResult::save)
#endif // USE_KINETO
      ;

  m.def(
      "_enable_profiler",
      &enableProfiler,
      py::arg("config"),
      py::arg("activities"),
      py::arg("scopes") = std::unordered_set<at::RecordScope>());
  m.def("_disable_profiler", disableProfiler);
  m.def("_prepare_profiler", prepareProfiler);
  m.def("_add_metadata_json", addMetadataJson); // Only if `USE_KINETO` is set
  m.def("_kineto_step", profilerStep); // Only if `USE_KINETO` is set
  m.def("kineto_available", []() { return torch::profiler::kKinetoAvailable; });

  // PyTorch profiler execution graph internal interface.
  m.def(
      "_add_execution_graph_observer",
      &torch::profiler::impl::addExecutionGraphObserver,
      py::arg("output_file_name"));
  m.def(
      "_remove_execution_graph_observer",
      &torch::profiler::impl::removeExecutionGraphObserver);
  m.def(
      "_enable_execution_graph_observer",
      &torch::profiler::impl::enableExecutionGraphObserver);
  m.def(
      "_disable_execution_graph_observer",
      &torch::profiler::impl::disableExecutionGraphObserver);

  // NOTICE: These record functions are not torch operators and may not show up
  // in TorchScript tracing, FX transforms, or operator serialization. For these
  // use cases, please use `torch.profiler.record_function`.
  // Creates a new profiling scope using RecordFunction and invokes its starting
  // callbacks.
  m.def(
      "_record_function_with_args_enter",
      [](const std::string& name, py::args args) {
        using torch::autograd::profiler::PythonRecordFunction;
        auto python_rec = c10::make_intrusive<PythonRecordFunction>(
            at::RecordScope::USER_SCOPE);
        auto* rec = &python_rec->record;
        if (rec->isActive()) {
          if (rec->needsInputs()) {
            auto iv_inputs = std::vector<c10::IValue>();
            for (const auto& arg : args) {
              iv_inputs.push_back(torch::jit::toTypeInferredIValue(arg));
            }
            rec->before(
                name,
                c10::ArrayRef<const c10::IValue>(
                    iv_inputs.data(), iv_inputs.size()));
          } else {
            rec->before(name);
          }
        }
        return torch::jit::toPyObject(std::move(python_rec));
      });

  // Ends the profiling scope created with record_function_with_param_enter.
  m.def("_record_function_with_args_exit", [](const py::object& obj) {
    using torch::autograd::profiler::PythonRecordFunction;
    auto python_record = torch::jit::toCustomClass<PythonRecordFunction>(obj);

    // We don't actually need to do anything with handle just need to persist
    // the lifetime until now.
    python_record->record.end();
  });

  m.def("_supported_activities", []() {
    std::set<ActivityType> activities{ActivityType::CPU};
#if defined(USE_KINETO) && !defined(LIBKINETO_NOCUPTI)
    if (at::getNumGPUs() > 0 && !at::hasHIP()) {
      activities.insert(ActivityType::CUDA);
    }
#endif
    return activities;
  });

  m.def("_enable_profiler_legacy", enableProfilerLegacy);
  py::class_<ProfilerDisableOptions>(m, "_ProfilerDisableOptions")
      .def(py::init<bool, bool>());
  m.def(
      "_disable_profiler_legacy",
      disableProfilerLegacy,
      py::arg("profiler_disable_options") = ProfilerDisableOptions());
  m.def("_profiler_enabled", profilerEnabled);
  m.def("_profiler_type", torch::profiler::impl::profilerType);
  m.def("_enable_record_function", [](bool enable) {
    at::enableRecordFunction(enable);
  });
  m.def("_set_empty_test_observer", [](bool is_global, double sampling_prob) {
    auto cb =
        at::RecordFunctionCallback(nullptr).needsInputs(true).samplingProb(
            sampling_prob);
    if (is_global) {
      at::addGlobalCallback(cb);
    } else {
      at::addThreadLocalCallback(cb);
    }
  });
  m.def("_clear_callbacks", []() { at::clearCallbacks(); });
  m.def(
      "_push_saved_tensors_default_hooks",
      [](py::function& pack_hook, py::function& unpack_hook) {
        torch::autograd::PyDefaultSavedVariableHooks::push_hooks(
            pack_hook, unpack_hook);
      });
  m.def("_pop_saved_tensors_default_hooks", []() {
    torch::autograd::PyDefaultSavedVariableHooks::pop_hooks();
  });

  _C_m.def(
      "_register_py_class_for_device",
      [](const std::string& device, py::object python_type_class) {
        auto cls = python_type_class.ptr();
        registerPythonTensorClass(device, cls);
      });

  py::class_<c10::InferenceMode>(_C_m, "_InferenceMode").def(py::init<bool>());

  py::class_<at::impl::RestorePythonTLSSnapshot>(
      _C_m, "_RestorePythonTLSSnapshot")
      .def(py::init<>());

  // TODO: line up this binding with DisableTorchFunction
  py::class_<torch::DisableTorchDispatch>(_C_m, "_DisableTorchDispatch")
      .def(py::init<>());
  py::class_<DisableFuncTorch>(_C_m, "_DisableFuncTorch").def(py::init<>());

  py::class_<torch::autograd::SavedVariable>(m, "SavedTensor")
      .def(py::init([]() -> torch::autograd::SavedVariable {
        TORCH_CHECK(
            false,
            "Trying to create a SavedTensor object from Python is forbidden.");
      }))
      .def(
          "register_hooks",
          [](torch::autograd::SavedVariable& s,
             py::function& pack_hook,
             py::function& unpack_hook) {
            // Because we use a py::object, pybind will increment the refcount
            // of the hook functions for us
            s.register_hooks(
                std::make_unique<torch::autograd::PySavedVariableHooks>(
                    pack_hook, unpack_hook));
          });

  torch::autograd::profiler::python_tracer::init();
  Py_RETURN_TRUE;
}

namespace torch {
namespace autograd {

static PyObject* set_autocast_enabled(PyObject* _unused, PyObject* arg) {
  HANDLE_TH_ERRORS
  if (!PyBool_Check(arg)) {
    throw TypeError("enabled must be a bool (got %s)", Py_TYPE(arg)->tp_name);
  }
  at::autocast::set_enabled(arg == Py_True);
  Py_RETURN_NONE;
  END_HANDLE_TH_ERRORS
}

static PyObject* is_autocast_enabled(PyObject* _unused, PyObject* arg) {
  HANDLE_TH_ERRORS
  if (at::autocast::is_enabled()) {
    Py_RETURN_TRUE;
  } else {
    Py_RETURN_FALSE;
  }
  END_HANDLE_TH_ERRORS
}

static PyObject* set_autocast_cpu_enabled(PyObject* _unused, PyObject* arg) {
  HANDLE_TH_ERRORS
  if (!PyBool_Check(arg)) {
    throw TypeError("enabled must be a bool (got %s)", Py_TYPE(arg)->tp_name);
  }
  at::autocast::set_cpu_enabled(arg == Py_True);
  Py_RETURN_NONE;
  END_HANDLE_TH_ERRORS
}

static PyObject* is_autocast_cpu_enabled(PyObject* _unused, PyObject* arg) {
  HANDLE_TH_ERRORS
  if (at::autocast::is_cpu_enabled()) {
    Py_RETURN_TRUE;
  } else {
    Py_RETURN_FALSE;
  }
  END_HANDLE_TH_ERRORS
}

static PyObject* set_autocast_gpu_dtype(PyObject* _unused, PyObject* arg) {
  HANDLE_TH_ERRORS
  if (!THPDtype_Check(arg)) {
    throw TypeError(
        "dtype must be a torch.dtype (got %s)", Py_TYPE(arg)->tp_name);
  }
  at::ScalarType targetType = reinterpret_cast<THPDtype*>(arg)->scalar_type;
  at::autocast::set_autocast_gpu_dtype(targetType);
  Py_RETURN_NONE;
  END_HANDLE_TH_ERRORS
}

static PyObject* set_autocast_cpu_dtype(PyObject* _unused, PyObject* arg) {
  HANDLE_TH_ERRORS
  if (!THPDtype_Check(arg)) {
    throw TypeError(
        "dtype must be a torch.dtype (got %s)", Py_TYPE(arg)->tp_name);
  }
  at::ScalarType targetType = reinterpret_cast<THPDtype*>(arg)->scalar_type;
  at::autocast::set_autocast_cpu_dtype(targetType);
  Py_RETURN_NONE;
  END_HANDLE_TH_ERRORS
}

static PyObject* get_autocast_gpu_dtype(PyObject* _unused, PyObject* arg) {
  HANDLE_TH_ERRORS
  at::ScalarType current_dtype = at::autocast::get_autocast_gpu_dtype();
  auto dtype = (PyObject*)torch::getTHPDtype(current_dtype);
  Py_INCREF(dtype);
  return dtype;
  END_HANDLE_TH_ERRORS
}

static PyObject* get_autocast_cpu_dtype(PyObject* _unused, PyObject* arg) {
  HANDLE_TH_ERRORS
  at::ScalarType current_dtype = at::autocast::get_autocast_cpu_dtype();
  auto dtype = (PyObject*)torch::getTHPDtype(current_dtype);
  Py_INCREF(dtype);
  return dtype;
  END_HANDLE_TH_ERRORS
}

static PyObject* clear_autocast_cache(PyObject* _unused, PyObject* arg) {
  HANDLE_TH_ERRORS
  at::autocast::clear_cache();
  Py_RETURN_NONE;
  END_HANDLE_TH_ERRORS
}

static PyObject* autocast_increment_nesting(PyObject* _unused, PyObject* arg) {
  HANDLE_TH_ERRORS
  return THPUtils_packInt64(at::autocast::increment_nesting());
  END_HANDLE_TH_ERRORS
}

static PyObject* autocast_decrement_nesting(PyObject* _unused, PyObject* arg) {
  HANDLE_TH_ERRORS
  return THPUtils_packInt64(at::autocast::decrement_nesting());
  END_HANDLE_TH_ERRORS
}

static PyObject* is_autocast_cache_enabled(PyObject* _unused, PyObject* arg) {
  HANDLE_TH_ERRORS
  if (at::autocast::is_autocast_cache_enabled()) {
    Py_RETURN_TRUE;
  } else {
    Py_RETURN_FALSE;
  }
  END_HANDLE_TH_ERRORS
}

static PyObject* set_autocast_cache_enabled(PyObject* _unused, PyObject* arg) {
  HANDLE_TH_ERRORS
  if (!PyBool_Check(arg)) {
    throw TypeError("enabled must be a bool (got %s)", Py_TYPE(arg)->tp_name);
  }
  at::autocast::set_autocast_cache_enabled(arg == Py_True);
  Py_RETURN_NONE;
  END_HANDLE_TH_ERRORS
}

static PyObject* set_grad_enabled(PyObject* _unused, PyObject* arg) {
  HANDLE_TH_ERRORS
  if (!PyBool_Check(arg)) {
    throw TypeError("enabled must be a bool (got %s)", Py_TYPE(arg)->tp_name);
  }
  GradMode::set_enabled(arg == Py_True);
  Py_RETURN_NONE;
  END_HANDLE_TH_ERRORS
}

static PyObject* is_grad_enabled(PyObject* _unused, PyObject* arg) {
  HANDLE_TH_ERRORS
  if (GradMode::is_enabled()) {
    Py_RETURN_TRUE;
  } else {
    Py_RETURN_FALSE;
  }
  END_HANDLE_TH_ERRORS
}

static PyObject* is_inference_mode_enabled(PyObject* _unused, PyObject* arg) {
  HANDLE_TH_ERRORS
  if (c10::InferenceMode::is_enabled()) {
    Py_RETURN_TRUE;
  } else {
    Py_RETURN_FALSE;
  }
  END_HANDLE_TH_ERRORS
}

static PyObject* set_anomaly_mode_enabled(PyObject* _unused, PyObject* arg) {
  HANDLE_TH_ERRORS
  if (!PyBool_Check(arg)) {
    throw TypeError("enabled must be a bool (got %s)", Py_TYPE(arg)->tp_name);
  }
  AnomalyMode::set_enabled(arg == Py_True);
  Py_RETURN_NONE;
  END_HANDLE_TH_ERRORS
}

static PyObject* is_anomaly_mode_enabled(PyObject* _unused, PyObject* arg) {
  HANDLE_TH_ERRORS
  if (AnomalyMode::is_enabled()) {
    Py_RETURN_TRUE;
  } else {
    Py_RETURN_FALSE;
  }
  END_HANDLE_TH_ERRORS
}

static PyObject* python_enter_dual_level(PyObject* _unused, PyObject* arg) {
  HANDLE_TH_ERRORS
  // It is unlikely that the depth of forward nesting will overflow int64_t so
  // we just static cast here.
  return utils::wrap(static_cast<int64_t>(forward_ad::enter_dual_level()));
  END_HANDLE_TH_ERRORS
}

static PyObject* python_exit_dual_level(
    PyObject* _unused,
    PyObject* args,
    PyObject* kwargs) {
  HANDLE_TH_ERRORS
  static PythonArgParser parser({"exit_dual_level(int64_t level)"});

  ParsedArgs<1> parsed_args;
  auto _r = parser.parse(args, kwargs, parsed_args);

  auto idx = _r.toInt64(0);
  // Make sure the given index is valid before casting it
  TORCH_CHECK(idx >= 0, "Dual level must be a positive number.");
  forward_ad::exit_dual_level(static_cast<uint64_t>(idx));
  Py_RETURN_NONE;
  END_HANDLE_TH_ERRORS
}

static PyObject* set_torch_dispatch_mode(PyObject* _unused, PyObject* arg) {
  HANDLE_TH_ERRORS
  if (arg == Py_None) {
    at::impl::TorchDispatchModeTLS::set_state(nullptr);
  } else {
    Py_INCREF(arg);
    at::impl::TorchDispatchModeTLS::set_state(
        std::make_shared<c10::SafePyObject>(arg, getPyInterpreter()));
  }
  Py_RETURN_NONE;
  END_HANDLE_TH_ERRORS
}

static PyObject* get_torch_dispatch_mode(
    PyObject* _unused,
    PyObject* _unused2) {
  HANDLE_TH_ERRORS
  const auto& mode = at::impl::TorchDispatchModeTLS::get_state();
  if (!mode) {
    Py_RETURN_NONE;
  } else {
    auto* r = mode->ptr(getPyInterpreter());
    Py_INCREF(r);
    return r;
  }
  END_HANDLE_TH_ERRORS
}

static PyObject* set_torch_function_mode(PyObject* _unused, PyObject* arg) {
  HANDLE_TH_ERRORS
  if (arg == Py_None) {
    at::impl::PythonTorchFunctionTLS::set_mode(nullptr);
  } else {
    Py_INCREF(arg);
    at::impl::PythonTorchFunctionTLS::set_mode(
        std::make_shared<c10::SafePyObject>(arg, getPyInterpreter()));
  }
  Py_RETURN_NONE;
  END_HANDLE_TH_ERRORS
}

static PyObject* get_torch_function_mode(
    PyObject* _unused,
    PyObject* _unused2) {
  HANDLE_TH_ERRORS
  const auto& mode = at::impl::PythonTorchFunctionTLS::get_mode();
  if (!mode) {
    Py_RETURN_NONE;
  } else {
    auto* r = mode->ptr(getPyInterpreter());
    Py_INCREF(r);
    return r;
  }
  END_HANDLE_TH_ERRORS
}

// autograd methods on torch._C
static PyMethodDef methods[] = { // NOLINT
    {"_set_grad_enabled", set_grad_enabled, METH_O, nullptr},
    {"is_grad_enabled", is_grad_enabled, METH_NOARGS, nullptr},
    {"is_inference_mode_enabled",
     is_inference_mode_enabled,
     METH_NOARGS,
     nullptr},
    {"set_autocast_enabled", set_autocast_enabled, METH_O, nullptr},
    {"is_autocast_enabled", is_autocast_enabled, METH_NOARGS, nullptr},
    {"clear_autocast_cache", clear_autocast_cache, METH_NOARGS, nullptr},
    {"set_autocast_cpu_enabled", set_autocast_cpu_enabled, METH_O, nullptr},
    {"is_autocast_cpu_enabled", is_autocast_cpu_enabled, METH_NOARGS, nullptr},
    {"set_autocast_cpu_dtype", set_autocast_cpu_dtype, METH_O, nullptr},
    {"get_autocast_cpu_dtype", get_autocast_cpu_dtype, METH_NOARGS, nullptr},
    {"set_autocast_gpu_dtype", set_autocast_gpu_dtype, METH_O, nullptr},
    {"get_autocast_gpu_dtype", get_autocast_gpu_dtype, METH_NOARGS, nullptr},
    {"autocast_increment_nesting",
     autocast_increment_nesting,
     METH_NOARGS,
     nullptr},
    {"autocast_decrement_nesting",
     autocast_decrement_nesting,
     METH_NOARGS,
     nullptr},
    {"is_autocast_cache_enabled",
     is_autocast_cache_enabled,
     METH_NOARGS,
     nullptr},
    {"set_autocast_cache_enabled", set_autocast_cache_enabled, METH_O, nullptr},
    {"set_anomaly_enabled", set_anomaly_mode_enabled, METH_O, nullptr},
    {"is_anomaly_enabled", is_anomaly_mode_enabled, METH_NOARGS, nullptr},
    {"_enter_dual_level", python_enter_dual_level, METH_NOARGS, nullptr},
    {"_exit_dual_level",
     castPyCFunctionWithKeywords(python_exit_dual_level),
     METH_VARARGS | METH_KEYWORDS,
     nullptr},
    {"_set_torch_dispatch_mode", set_torch_dispatch_mode, METH_O, nullptr},
    {"_get_torch_dispatch_mode", get_torch_dispatch_mode, METH_NOARGS, nullptr},
    {"_set_torch_function_mode", set_torch_function_mode, METH_O, nullptr},
    {"_get_torch_function_mode", get_torch_function_mode, METH_NOARGS, nullptr},
    {nullptr, nullptr, 0, nullptr}};

PyMethodDef* python_functions() {
  return methods;
}

} // namespace autograd
} // namespace torch<|MERGE_RESOLUTION|>--- conflicted
+++ resolved
@@ -286,7 +286,6 @@
     py::class_<Inputs>(m, "_Inputs")
         .def_readonly("tensor_metadata", &Inputs::tensor_metadata_)
         .def_readonly("dtypes", &Inputs::dtypes_);
-<<<<<<< HEAD
 
     py::class_<TensorMetadata>(m, "_TensorMetadata")
         .def_property_readonly(
@@ -315,8 +314,6 @@
           return arg_stride_list;
         });
 
-=======
->>>>>>> f5b460b2
     py::class_<ExtraFields<EventType::Backend>>(m, "_ExtraFields_Backend");
     py::class_<ExtraFields<EventType::Allocation>>(
         m, "_ExtraFields_Allocation");
