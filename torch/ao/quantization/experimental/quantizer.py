import torch
from torch import Tensor
<<<<<<< HEAD
from torch.ao.quantization.experimental.apot_utils import float_to_apot, apot_to_float, quant_dequant_util
=======
import numpy as np
from torch.ao.quantization.experimental.apot_utils import float_to_apot, apot_to_float
>>>>>>> d3d1198c

# class to store APoT quantizer and
# implement quantize and dequantize
class APoTQuantizer():
    alpha: torch.Tensor
    gamma: torch.Tensor
    quantization_levels: torch.Tensor
    level_indices: torch.Tensor

    def __init__(
        self,
        alpha: torch.Tensor,
        gamma: torch.Tensor,
        quantization_levels: torch.Tensor,
            level_indices: torch.Tensor) -> None:
        self.alpha = alpha
        self.gamma = gamma
        self.quantization_levels = quantization_levels
        self.level_indices = level_indices

    r""" Quantizes fp Tensor to integer APoT representation.
    Conversion is based on the qparams from a specified APoT non-uniform observer.
    The approach follows the method outlined in the APoT paper: https://arxiv.org/pdf/1909.13144.pdf.
    Args:
        tensor2quantize: fp Tensor
    Returns:
        result: APoT Tensor representation of tensor2quantize
    """
    def quantize(self, tensor2quantize: Tensor):
        result = torch.tensor([])

        # map float_to_apot over tensor2quantize elements
        tensor2quantize = tensor2quantize.detach().apply_(lambda x: float_to_apot(x,
                                                                                  self.quantization_levels,
                                                                                  self.level_indices,
                                                                                  self.alpha))

        # convert to APoT int representation for dtype
        tensor2quantize = tensor2quantize.int()

        from torch.ao.quantization.experimental.APoT_tensor import TensorAPoT

        result = TensorAPoT(self, tensor2quantize)

        return result

    r""" Dequantizes integer Tensor to floating point (fp) representation
    based on the calculated quantization levels from a specified APoT non-uniform observer.
    The approach follows the method outlined in the APoT paper: https://arxiv.org/pdf/1909.13144.pdf.
    Args:
        tensor2quantize: fp Tensor
    Returns:
        result: fp reduced precision representation of input Tensor
    """
    def dequantize(self, apot_tensor) -> Tensor:
        orig_size = apot_tensor.data.size()
        apot_tensor_data = apot_tensor.data.flatten()

        print(apot_tensor_data)

        # map apot_to_float over tensor2quantize elements
        result_temp = np.empty(shape=apot_tensor_data.size())
        for i in range(len(apot_tensor_data)):
            new_ele = apot_to_float(apot_tensor_data[i], self.quantization_levels, self.level_indices)
            result_temp[i] = new_ele

        result = torch.from_numpy(result_temp).reshape(orig_size)

        return result

    r""" Returns result of quantize -> dequantize on a fp Tensor (reduced precision)
    based on the calculated quantization levels from a specified APoT non-uniform observer.
    The approach follows the method outlined in the APoT paper: https://arxiv.org/pdf/1909.13144.pdf.
    Args:
        apot_tensor: quantized APoT Tensor to dequantize
    Returns:
        result: fp representation of input Tensor
    """
    def quant_dequant(self, tensor2quantize: Tensor) -> Tensor:
        levels_lst = list(self.quantization_levels)

        result = tensor2quantize.apply_(lambda x: quant_dequant_util(x, levels_lst))

        return result

    def q_apot_alpha(self) -> float:
        raise NotImplementedError

r""" Global method to create quantizer and call quantizer quantize_APoT
    Args:
        tensor2quantize: fp Tensor to quantize
        alpha: Tensor qparam alpha (clipping level)
        gamma: Tensor qparam gamma (scale factor for quantization levels)
        quantization levels: Tensor with fp quantization levels
        level indices: Tensor with integer quantization level indices
    Returns:
        result: ApoT Tensor representation of tensor2quantize
"""
def quantize_APoT(tensor2quantize: Tensor, alpha: Tensor, gamma: Tensor, quantization_levels: Tensor, level_indices: Tensor):
    quantizer = APoTQuantizer(alpha=alpha, gamma=gamma, quantization_levels=quantization_levels, level_indices=level_indices)
    result = quantizer.quantize(tensor2quantize)
    return result

r""" Global method to create quantizer and call quantizer dequantize_APoT
    Args:
        apot_tensor: APoT Tensor to dequantize
    Returns:
        result: fp Tensor dequantized from apot_tensor
"""
def dequantize_APoT(apot_tensor) -> Tensor:
    quantizer = apot_tensor.quantizer
    result = quantizer.dequantize(apot_tensor)
    return result

r""" Global method to create quantizer and call quantizer quant_dequant
    Args:
        tensor2quantize: fp Tensor to quantize
        alpha: Tensor qparam alpha (clipping level)
        gamma: Tensor qparam gamma (scale factor for quantization levels)
        quantization levels: Tensor with fp quantization levels
        level indices: Tensor with integer quantization level indices
    Returns:
        result: fp reduced precision Tensor from tensor2quantize
"""
def quant_dequant_APoT(tensor2quantize: Tensor,
                       alpha: Tensor,
                       gamma: Tensor,
                       quantization_levels: Tensor,
                       level_indices: Tensor) -> Tensor:
    quantizer = APoTQuantizer(alpha=alpha, gamma=gamma, quantization_levels=quantization_levels, level_indices=level_indices)
    result = quantizer.quant_dequant(tensor2quantize)
    return result<|MERGE_RESOLUTION|>--- conflicted
+++ resolved
@@ -1,11 +1,7 @@
 import torch
 from torch import Tensor
-<<<<<<< HEAD
+import numpy as np
 from torch.ao.quantization.experimental.apot_utils import float_to_apot, apot_to_float, quant_dequant_util
-=======
-import numpy as np
-from torch.ao.quantization.experimental.apot_utils import float_to_apot, apot_to_float
->>>>>>> d3d1198c
 
 # class to store APoT quantizer and
 # implement quantize and dequantize
