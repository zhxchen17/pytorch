--- conflicted
+++ resolved
@@ -1,14 +1,9 @@
 import torch
 from torch import Tensor
-<<<<<<< HEAD
-from torch.ao.quantization.fake_quantize import FakeQuantizeBase
-from torch.ao.quantization.experimental.observer import APoTObserver
-from torch.ao.quantization.experimental.quantizer import quant_dequant_APoT
-=======
 from torch.ao.quantization.experimental.observer import APoTObserver
 from torch.ao.quantization.fake_quantize import FakeQuantizeBase
 from torch.ao.quantization.experimental.fake_quantize_function import fake_quantize_function
->>>>>>> d3d1198c
+from torch.ao.quantization.experimental.quantizer import quant_dequant_APoT
 
 class APoTFakeQuantize(FakeQuantizeBase):
     alpha: Tensor
@@ -39,10 +34,6 @@
                     and self.quantization_levels is not None
                     and self.level_indices is not None), "Must set qparams for fake quant"
 
-<<<<<<< HEAD
-            X = quant_dequant_APoT(X, self.alpha, self.gamma, self.quantization_levels, self.level_indices)
-=======
             X = fake_quantize_function.apply(X, self.alpha, self.gamma, self.quantization_levels, self.level_indices)
->>>>>>> d3d1198c
 
         return X