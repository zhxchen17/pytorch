# Owner(s): ["oncall: distributed"]

import functools
import itertools
import sys
from abc import ABC, abstractmethod
from contextlib import suppress
from copy import deepcopy
from enum import Enum, auto
from math import inf
from typing import Any, Callable, Dict, List, Optional, Tuple, Type, Union
from unittest import mock

import torch
import torch.distributed as dist
import torch.nn as nn
from torch.distributed.fsdp import CPUOffload
from torch.distributed.fsdp import FullyShardedDataParallel as FSDP
from torch.distributed.fsdp.fully_sharded_data_parallel import (
    BackwardPrefetch,
    MixedPrecision,
    ShardingStrategy,
    TrainingState_,
)
from torch.distributed.fsdp.sharded_grad_scaler import ShardedGradScaler
from torch.distributed.fsdp.wrap import (
    always_wrap_policy,
    transformer_auto_wrap_policy,
    wrap,
)
from torch.nn import TransformerDecoderLayer, TransformerEncoderLayer
from torch.nn.parallel.distributed import DistributedDataParallel as DDP
from torch.testing._internal.common_distributed import (
    TEST_SKIPS,
    MultiProcessTestCase,
)
from torch.testing._internal.common_utils import FILE_SCHEMA, get_cycles_per_ms


class FSDPInitMode(Enum):
    # No FSDP wrapping
    NO_FSDP = auto()
    # FSDP recursive wrapping
    RECURSIVE = auto()
    # TODO: FSDP non-recursive wrapping
    # NONRECURSIVE = auto()


class CUDAInitMode(Enum):
    # Move model to CUDA before passing to the FSDP constructor
    CUDA_BEFORE = auto()
    # Move model to CUDA after passing to the FSDP constructor
    CUDA_AFTER = auto()
    # Keep on CPU
    CUDA_NEVER = auto()


class FSDPTestModel(nn.Module, ABC):
    """This defines the interface expected from all models used commonly for
    FSDP unit tests."""
    @abstractmethod
    def get_input(self, device) -> Tuple[torch.Tensor, ...]:
        """Returns an input for the model as as tuple."""
        ...

    @abstractmethod
    def get_loss(self, input, output) -> torch.Tensor:
        """Returns the loss given the input and output."""
        ...

    @abstractmethod
    def run_backward(self, loss) -> None:
        """Runs the backward pass (e.g. including ``loss.backward()``)."""
        ...

    @staticmethod
    @abstractmethod
    def init(
        group: dist.ProcessGroup,
        fsdp_init_mode: FSDPInitMode,
        *init_args: Any,
        cuda_init_mode: CUDAInitMode,
        fsdp_kwargs: Optional[Dict[str, Any]] = None,
        deterministic: bool = False,
        **init_kwargs: Any,
    ) -> nn.Module:
        """Initializes an instance of this model."""
        ...



def _assert_module_states(
    model: nn.Module,
    process_group: dist.ProcessGroup,
    assert_fn: Callable,
):
    """
    All-gathers module states across ranks and calls ``assert_fn`` on each pair
    of corresponding states from rank 0 and a nonzero rank. For example, if
    ``assert_fn`` is ``self.assertEqual()``, then this checks that all module
    states are equal across ranks.
    """
    # Include names for debugging convenience
    named_module_states = [
        (param_name, param.detach().cpu())
        for param_name, param in model.named_parameters()
    ]
    named_module_states += [
        (buffer_name, buffer.detach().cpu())
        for buffer_name, buffer in model.named_buffers()
    ]
    world_size = dist.get_world_size(process_group)
    olist = [None for _ in range(world_size)]
    dist.all_gather_object(olist, named_module_states, group=process_group)
    rank0_states = olist[0]
    for state in olist[1:]:
        for (_, p1), (_, p2) in zip(rank0_states, state):
            assert_fn(p1, p2)

def _zero_model(
    model: nn.Module,
    zero_buffers: bool = False,
):
    """Zeros the parameters and optionally buffers of ``model`` in place."""
    with FSDP.summon_full_params(model):
        for param in model.parameters():
            with torch.no_grad():
                param.zero_()
        if zero_buffers:
            for buffer in model.buffers():
                with torch.no_grad():
                    buffer.zero_()

def _get_state_dict(model, cpu_offload=False, half=False):
    if not cpu_offload:
        model = model.cuda()
    if half:
        model.half()

    return model.state_dict()

def subtest_name(test_name_mapping, *args):
    return '_'.join(
        [test_name_mapping[str(s)] if s is not None else "none" for s in args]
    )

def get_full_params(model: nn.Module, recurse: bool = True):
    """
    Returns the full unsharded parameters of ``model``. Any FSDP-managed
    parameters offloaded to CPU are moved to GPU in the returned list.

    Args:
        recurse (bool): If ``False``, only unshards the parameters immediate to
            ``model``; if ``True``, recurses through the module hierarchy
            rooted at ``model``.
    """
    with FSDP.summon_full_params(model, recurse=recurse):
        return deepcopy(list(model.parameters()))

def _maybe_cuda(model: nn.Module, move_to_cuda: bool):
    return model.cuda() if move_to_cuda else model

def _maybe_wrap_fsdp(model: nn.Module, wrap_fsdp: bool, *args, **kwargs):
    return (
        model if not wrap_fsdp
        else FSDP(model, *args, **kwargs)
    )

class DummyProcessGroup:
    def __init__(self, rank: int, size: int):
        self._rank = rank
        self._size = size

    def rank(self) -> int:
        return self._rank

    def size(self) -> int:
        return self._size

    def allreduce(self, *args, **kwargs):
        dist_wait = mock.Mock()

        def get_future():
            future = torch.futures.Future()
            future.set_result(1)
            return future

        dist_wait.get_future = get_future
        return dist_wait

class DeterministicModel(torch.nn.Module):
    def __init__(self, wrap_fsdp, cpu_offload=CPUOffload(offload_params=False)):
        super().__init__()
        # keep everything deterministic for model initialization
        torch.manual_seed(0)
        self.inner: Union[torch.nn.Linear, FSDP] = \
            torch.nn.Linear(2, 2).cuda()
        if wrap_fsdp:
            self.inner = FSDP(self.inner, cpu_offload=cpu_offload)
        self.outer = torch.nn.Linear(2, 2).cuda()

    def forward(self, x):
        y = self.inner(x)
        return self.outer(y)

class TransformerWithSharedParams(FSDPTestModel):
    def __init__(
        self,
        group: dist.ProcessGroup,
        cuda_init_mode: CUDAInitMode,
        add_bn: bool,
        deterministic: bool,
    ):
        super().__init__()
        self.rank = group.rank()
        self.world_size = group.size()
        if deterministic:
            torch.manual_seed(0)
        d_vocab = 23
        d_model = 16

        self.embed_tokens = nn.Embedding(d_vocab, d_model)
        self.transformer = nn.Transformer(
            d_model=d_model,
            num_encoder_layers=2,
            num_decoder_layers=2,
            dim_feedforward=8,
            dropout=0.1,
        )
        self.output_proj = nn.Linear(d_model, d_vocab)

        # share the embedding and output projection weights
        self.output_proj.weight = self.embed_tokens.weight
        self.register_buffer(
            "vocab_bias", self.embed_tokens.weight.new_ones((d_model,))
        )
        self.register_buffer(
            "long_buffer",
            torch.zeros_like(self.vocab_bias, dtype=torch.long),
        )  # type: ignore[arg-type]

        self.bs = 2
        self.bn = torch.nn.BatchNorm1d(self.bs) if add_bn else torch.nn.Identity()
        if cuda_init_mode == CUDAInitMode.CUDA_BEFORE:
            self = self.cuda()
        if deterministic:
            self.eval()

    def get_input(self, device):
        torch.manual_seed(1 + self.rank)  # keep everything deterministic
        src = torch.arange(12, device=device).view(6, self.bs)  # T x B
        tgt = torch.arange(self.bs * 4, device=device).view(4, self.bs)  # T x B
        return (src, tgt)

    def forward(self, src_ids, tgt_ids):
        src = self.embed_tokens(src_ids)
        src = src + self.vocab_bias + self.long_buffer.type_as(src)  # type: ignore[operator]
        tgt = self.embed_tokens(tgt_ids)
        tgt = self.bn(tgt)
        x = self.transformer(src, tgt)
        return self.output_proj(x)

    def get_loss(self, input, output):
        _, tgt = input
        return nn.functional.cross_entropy(
            output.view(-1, output.size(-1)), tgt.view(-1), reduction="sum"
        )

    def run_backward(self, loss):
        loss.backward()

    @staticmethod
    def init(
        group: dist.ProcessGroup,
        fsdp_init_mode: FSDPInitMode,
        cuda_init_mode: CUDAInitMode,
        fsdp_kwargs: Optional[Dict[str, Any]] = None,
        deterministic: bool = False,
        add_bn: bool = True,
    ) -> Union[nn.Module, FSDP]:
        """
        Initializes a :class:`TransformerWithSharedParams` instance.

        Args:
            fsdp_init_mode (FSDPInitMode): If ``NO_FSDP``, then does not wrap
                any modules with FSDP. If ``RECURSIVE``, then wraps with
                top-level FSDP. By default, the top-level FSDP uses the
                ``transformer_auto_wrap_policy()`` for encoder and decoder
                layers, but a different auto wrap policy may be specified via
                ``fsdp_kwargs``.
            cuda_init_mode (CUDAInitMode): Determines model movement to CUDA.
            fsdp_kwargs (Optional[Dict[str, Any]]): Optional keyword arguments
                forwarded to the FSDP constructor.
            deterministic (bool): Whether to make the model deterministic
                across constructions.
            add_bn (bool): Whether to include batch norm in the model.
        """
        if fsdp_kwargs is None:
            fsdp_kwargs = {}
        if fsdp_init_mode == FSDPInitMode.NO_FSDP:
            return TransformerWithSharedParams(group, cuda_init_mode, add_bn, deterministic)
        elif fsdp_init_mode == FSDPInitMode.RECURSIVE:
            # Default to the `transformer_auto_wrap_policy()`
            if "auto_wrap_policy" not in fsdp_kwargs:
                auto_wrap_policy = functools.partial(
                    transformer_auto_wrap_policy,
                    transformer_layer_cls={
                        TransformerEncoderLayer,
                        TransformerDecoderLayer,
                    },
                )
            else:
                auto_wrap_policy = fsdp_kwargs.pop("auto_wrap_policy")
            fsdp_model = FSDP(
                TransformerWithSharedParams(group, cuda_init_mode, add_bn, deterministic),
                group,
                auto_wrap_policy=auto_wrap_policy,
                **fsdp_kwargs,
            )
            if cuda_init_mode == CUDAInitMode.CUDA_AFTER:
                fsdp_model = fsdp_model.cuda()
            return fsdp_model
        raise ValueError(f"Unsupported FSDP init mode: {fsdp_init_mode}")

    def get_ignored_modules(self):
        return [self.transformer]


class NestedWrappedModule(FSDPTestModel):
    def __init__(
        self,
        group: dist.ProcessGroup,
        wrap_fsdp: bool,
        cuda_init_mode: CUDAInitMode,
        deterministic: bool,
        **fsdp_kwargs,
    ):
        super().__init__()
        self.rank = group.rank()
        self.world_size = group.size()
        move_to_cuda = cuda_init_mode == CUDAInitMode.CUDA_BEFORE

        def _maybe_wrap(layer):
            if wrap_fsdp:
                return FSDP(layer, group, **fsdp_kwargs)
            return layer

        if deterministic:
            torch.manual_seed(0)
        self.module = nn.Sequential(
            _maybe_cuda(nn.Linear(8, 4), move_to_cuda),
            _maybe_wrap(
                nn.Sequential(
                    _maybe_wrap(_maybe_cuda(nn.Linear(4, 16), move_to_cuda)),
                    _maybe_cuda(nn.Linear(16, 16), move_to_cuda),
                ),
            ),
            _maybe_wrap(_maybe_cuda(nn.Linear(16, 4), move_to_cuda)),
            _maybe_cuda(nn.Linear(4, 8), move_to_cuda),
        )

    def get_input(self, device):
        torch.manual_seed(1 + self.rank)  # keep everything deterministic
        return (torch.rand(4, 8, device=device),)

    def forward(self, x):
        return self.module(x)

    def get_loss(self, input, output):
        loss = output.sum()
        return loss

    def run_backward(self, loss):
        loss.backward()

    @staticmethod
    def init(
        group: dist.ProcessGroup,
        fsdp_init_mode: FSDPInitMode,
        cuda_init_mode: CUDAInitMode,
        fsdp_kwargs: Optional[Dict[str, Any]] = None,
        deterministic: bool = False,
    ) -> nn.Module:
        """
        Initializes a :class:`NestedWrappedModule` instance.

        Args:
            fsdp_init_mode (FSDPInitMode): If ``NO_FSDP``, then does not wrap
                any modules with FSDP. If ``RECURSIVE``, then wraps some nested
                modules with FSDP but not the top-level module. The model may
                later be wrapped with a top-level FSDP external to this method
                if desired.
            cuda_init_mode (CUDAInitMode): Determines model movement to CUDA.
            fsdp_kwargs (Optional[Dict[str, Any]]): Optional keyword arguments
                forwarded to the FSDP constructor.
            deterministic (bool): Whether to make the model deterministic
                across constructions.
        """
        if fsdp_kwargs is None:
            fsdp_kwargs = {}
        if fsdp_init_mode == FSDPInitMode.NO_FSDP:
            return NestedWrappedModule(
                group,
                wrap_fsdp=False,
                cuda_init_mode=cuda_init_mode,
                deterministic=deterministic,
            )
        elif fsdp_init_mode == FSDPInitMode.RECURSIVE:
            # Does not wrap with top-level FSDP
            fsdp_model = NestedWrappedModule(
                group,
                wrap_fsdp=True,
                cuda_init_mode=cuda_init_mode,
                deterministic=deterministic,
                **fsdp_kwargs,
            )
            if cuda_init_mode == CUDAInitMode.CUDA_AFTER:
                fsdp_model = fsdp_model.cuda()
            return fsdp_model
        raise ValueError(f"Unsupported FSDP init mode: {fsdp_init_mode}")


class AlwaysWrapNestedWrappedModule(NestedWrappedModule):
    @staticmethod
    def init(
        group: dist.ProcessGroup,
        fsdp_init_mode: FSDPInitMode,
        cuda_init_mode: CUDAInitMode,
        fsdp_kwargs: Optional[Dict[str, Any]] = None,
        deterministic: bool = False,
    ):
        """
        Initializes a :class:`NestedWrappedModule` instance, but unlike
        :meth:`NestedWrappedModule.init`, for the ``RECURSIVE`` init mode, this
        wraps with top-level FSDP and the ``always_wrap_policy()`` auto wrap
        policy.
        """
        super_ = super(AlwaysWrapNestedWrappedModule, AlwaysWrapNestedWrappedModule)
        model = super_.init(
            group=group,
            fsdp_init_mode=FSDPInitMode.NO_FSDP,
            cuda_init_mode=cuda_init_mode,
            fsdp_kwargs=fsdp_kwargs,
            deterministic=deterministic,
        )
        if fsdp_init_mode == FSDPInitMode.NO_FSDP:
            return model
        elif fsdp_init_mode == FSDPInitMode.RECURSIVE:
            fsdp_model = FSDP(model, auto_wrap_policy=always_wrap_policy, **fsdp_kwargs)
            if cuda_init_mode == CUDAInitMode.CUDA_AFTER:
                fsdp_model = fsdp_model.cuda()
            return fsdp_model


class ModuleWithDelay(FSDPTestModel):
    """This class wraps a :class:`FSDPTestModel` to optionally add a delay
    after computing the loss and/or before the gradient reduction."""
    def __init__(
        self,
        module: nn.Module,
        delay_after_loss_ms: int,
        delay_before_reduction_ms: int,
    ):
        super().__init__()
        self.delay_after_loss_ms = delay_after_loss_ms
        self.delay_before_reduction_ms = delay_before_reduction_ms
        self.module = module

    def get_input(self, device):
        return self.module.get_input(device)

    def forward(self, x):
        return self.module(x)

    def get_loss(self, input, output):
        loss = self.module.get_loss(input, output)
        if self.delay_after_loss_ms > 0:
            torch.cuda._sleep(int(self.delay_after_loss_ms * get_cycles_per_ms()))
        return loss

    def run_backward(self, loss):
        orig_reduce_scatter = torch.distributed._reduce_scatter_base

        def _delayed_reduce_scatter(*args, **kwargs):
            if self.delay_before_reduction_ms > 0:
                torch.cuda._sleep(
                    int(self.delay_before_reduction_ms * get_cycles_per_ms())
                )
            return orig_reduce_scatter(*args, **kwargs)

        with mock.patch(
            "torch.distributed._reduce_scatter_base", _delayed_reduce_scatter
        ):
            self.module.run_backward(loss)

    @staticmethod
    def init(
        module_class: Type[FSDPTestModel],
        *model_args: Any,
        delay_after_loss_ms: int,
        delay_before_reduction_ms: int,
        **model_kwargs: Any,
    ):
        """
        Args:
            module_class (Type[FSDPTestModel]): Wrapped module class to which
                to add delays.
            model_args: Positional arguments forwarded to the ``module_class``
                ``init()``.
            delay_after_loss_ms (int): Delay after computing the loss/before
                the optimizer step (in ms).
            delay_before_reduction_ms (int): Delay before reduce-scattering
                gradients (in ms).
            model_kwargs: Keyword arguments forwarded to the ``module_class``
                ``init()``.
        """
        return ModuleWithDelay(
            module_class.init(*model_args, **model_kwargs),
            delay_after_loss_ms,
            delay_before_reduction_ms,
        )

class NestedWrappedModuleWithDelay(ModuleWithDelay):
    @staticmethod
    def init(
        group: dist.ProcessGroup,
        fsdp_init_mode: FSDPInitMode,
        cuda_init_mode: CUDAInitMode = CUDAInitMode.CUDA_AFTER,
        fsdp_kwargs: Optional[Dict[str, Any]] = None,
        deterministic: bool = False,
        delay_after_loss_ms: int = 0,
        delay_before_reduction_ms: int = 0,
    ):
        return super(NestedWrappedModuleWithDelay, NestedWrappedModuleWithDelay).init(
            NestedWrappedModule,
            group=group,
            fsdp_init_mode=fsdp_init_mode,
            cuda_init_mode=cuda_init_mode,
            fsdp_kwargs=fsdp_kwargs,
            deterministic=deterministic,
            delay_after_loss_ms=delay_after_loss_ms,
            delay_before_reduction_ms=delay_before_reduction_ms,
        )


class DummyDDP(nn.Module):
    def __init__(self, module):
        super().__init__()
        self.module = module

    def forward(self, *args, **kwargs):
        return self.module(*args, **kwargs)


class MixtureOfExperts(NestedWrappedModule):
    def __init__(
        self,
        group: dist.ProcessGroup,
        wrap_fsdp: bool,
        cuda_init_mode: CUDAInitMode,
        delay_before_free_ms: int,
        deterministic: bool,
        **fsdp_kwargs,
    ):
        super().__init__(
            group=group,
            wrap_fsdp=wrap_fsdp,
            cuda_init_mode=cuda_init_mode,
            deterministic=deterministic,
        )
        self.group = group
        self.delay_before_free_ms = delay_before_free_ms
        self.wrap_fsdp = wrap_fsdp
        self.move_to_cuda = cuda_init_mode == CUDAInitMode.CUDA_BEFORE
        if deterministic:
            # Give each rank different expert parameters
            torch.manual_seed(42 + self.rank)
        d_expert = 23
        d_shared = 12
        d_input = 8
        expert = _maybe_cuda(nn.Linear(d_expert, d_shared), self.move_to_cuda)

        self.num_expert_params = sum([p.numel() for p in expert.parameters()])
        for p in expert.parameters():
            p.expert = True  # type: ignore[attr-defined]

        if deterministic:
            # Keep all other parameters the same across ranks
            torch.manual_seed(0)

        shared = _maybe_cuda(nn.Linear(d_shared, d_expert), self.move_to_cuda)

        if wrap_fsdp:
            # we create a process group of size 1 for the expert params
            expert_group = torch.distributed.new_group(
                [group.rank()]
            )  # world size 1 means no shard
            expert = FSDP(expert, expert_group, **fsdp_kwargs)  # type: ignore[assignment]
            shared = FSDP(shared, group, **fsdp_kwargs)  # type: ignore[assignment]

        self.module = nn.Sequential(
            _maybe_cuda(nn.Linear(d_input, d_shared), self.move_to_cuda),
            shared,
            expert,
            _maybe_cuda(nn.Linear(d_shared, d_input), self.move_to_cuda)
        )

    def forward(self, x):
        if self.delay_before_free_ms > 0:
            expert = self.module[2]
            if isinstance(expert, FSDP):
                orig_free_full_params = self.module[2]._free_full_params

                def _free_full_params_with_delay(*args):
                    torch.cuda._sleep(
                        int(self.delay_before_free_ms * get_cycles_per_ms())
                    )
                    return orig_free_full_params(*args)

                assert hasattr(
                    expert, "_free_full_params"
                ), "expert FSDP module should has _free_full_params attribute."
                with mock.patch.object(
                    expert, "_free_full_params", _free_full_params_with_delay
                ):
                    return self.module(x)

        return self.module(x)

    def run_backward(self, loss):
        loss.backward()
        # Manually reduce gradients if not wrapped in FullyShardedDataParallel
        if not self.wrap_fsdp:
            with torch.no_grad():
                for p in self.parameters():
                    if hasattr(p, "expert"):
                        continue  # these params don't need grad reduction
                    p.grad.div_(self.world_size)
                    torch.distributed.all_reduce(p.grad, group=self.group)

    @staticmethod
    def init(
        group: dist.ProcessGroup,
        fsdp_init_mode: FSDPInitMode,
        cuda_init_mode: CUDAInitMode,
        fsdp_kwargs: Optional[Dict[str, Any]] = None,
        deterministic: bool = False,
        delay_before_free_ms: int = 0,
    ):
        """
        Initializes a :class:`MixtureOfExperts` instance.

        Args:
            fsdp_init_mode (FSDPInitMode): If ``NO_FSDP``, then does not wrap
                any modules with FSDP. If ``RECURSIVE``, then wraps some nested
                modules with FSDP, including the expert and shared layers, but
                not the top-level module. The model may later be wrapped with a
                top-level FSDP external to this method if desired.
            cuda_init_mode (CUDAInitMode): Determines model movement to CUDA.
            fsdp_kwargs (Optional[Dict[str, Any]]): Optional keyword arguments
                forwarded to the FSDP constructor.
            deterministic (bool): Whether to make the model deterministic
                across constructions.
            delay_before_free_ms (int): Delay before resharding expert
                parameters in the forward pass (in ms).
        """
        if fsdp_kwargs is None:
            fsdp_kwargs = {}
        if fsdp_init_mode == FSDPInitMode.NO_FSDP:
            return MixtureOfExperts(
                group,
                wrap_fsdp=False,
                cuda_init_mode=cuda_init_mode,
                delay_before_free_ms=delay_before_free_ms,
                deterministic=deterministic,
            )
        elif fsdp_init_mode == FSDPInitMode.RECURSIVE:
            # Does not wrap with top-level FSDP
            fsdp_model = MixtureOfExperts(
                group,
                wrap_fsdp=True,
                cuda_init_mode=cuda_init_mode,
                delay_before_free_ms=delay_before_free_ms,
                deterministic=deterministic,
                **fsdp_kwargs,
            )
            if cuda_init_mode == CUDAInitMode.CUDA_AFTER:
                fsdp_model = fsdp_model.cuda()
            return fsdp_model
        raise ValueError(f"Unsupported FSDP init mode: {fsdp_init_mode}")


class FSDPTest(MultiProcessTestCase):
    def setUp(self):
        super(FSDPTest, self).setUp()
        self._spawn_processes()

    @property
    def world_size(self):
        return torch.cuda.device_count() if torch.cuda.is_available() else 4

    @property
    def process_group(self):
        return dist.distributed_c10d._get_default_group()

    @property
    def init_method(self):
        return "{}{file_name}".format(FILE_SCHEMA, file_name=self.file_name)

    def _check_cpu_offload(self, fsdp_model, cpu_offload):
        self.assertEqual(cpu_offload, fsdp_model.cpu_offload)

    def _check_backward_prefetch(self, fsdp_model, backward_prefetch):
        self.assertEqual(backward_prefetch, fsdp_model.backward_prefetch)

    def _check_forward_prefetch(self, fsdp_model, forward_prefetch):
        self.assertEqual(forward_prefetch, fsdp_model.forward_prefetch)

    def run_subtests(
        self,
        subtest_config: Dict[str, List[Any]],
        test_fn: Callable,
        *test_args,
        **test_kwargs: Any,
    ):
        """
        Runs a test function given by ``test_fn`` as a subtest according to the
        configurations specified by ``subtest_config``. This amortizes the
        costly setup overhead (including process spawn and initializing the
        process group) over the subtests.

        Args:
            subtest_config (Dict[str, List[Any]]): A mapping from subtest
                keyword argument name to a list of its possible values.
            test_fn (Callable): A callable that runs the actual test.
            test_args: Positional arguments to pass to ``test_fn``.
            test_kwargs: Keyword arguments to pass to ``test_fn``.
        """
        # Convert the config mapping to a list to have a fixed order
        subtest_config_items: List[Tuple[str, List[Any]]] = list(subtest_config.items())
        subtest_config_keys: List[str] = [item[0] for item in subtest_config_items]
        subtest_config_values: List[List[Any]] = [item[1] for item in subtest_config_items]
        for values in itertools.product(*subtest_config_values):
            # Map keyword to chosen value
            subtest_kwargs = {
                kwarg: value for kwarg, value in zip(subtest_config_keys, values)
            }
            with self.subTest(**subtest_kwargs):
                test_fn(*test_args, **test_kwargs, **subtest_kwargs)
            dist.barrier()

    @classmethod
    def _run(cls, rank, test_name, file_name, pipe):
        self = cls(test_name)
        self.rank = rank
        self.file_name = file_name

        print(f"dist init r={self.rank}, world={self.world_size}")

        # Specify gloo backend to make 'init_process_group()' succeed,
        # Actual tests will be skipped if there is no enough GPUs.
        backend = "nccl" if torch.cuda.is_available() else "gloo"

        try:
            dist.init_process_group(
                init_method=self.init_method,
                backend=backend,
                world_size=int(self.world_size),
                rank=self.rank,
            )
        except RuntimeError as e:
            if "recompile" in e.args[0]:
                sys.exit(TEST_SKIPS["backend_unavailable"].exit_code)

            raise

        if torch.cuda.is_available() and torch.cuda.device_count():
            torch.cuda.set_device(self.rank % torch.cuda.device_count())

        # Execute barrier prior to running test to ensure that every process
        # has finished initialization and that the following test
        # immediately exiting due to a skip doesn't cause flakiness.
        dist.barrier()

        self.run_test(test_name, pipe)

        dist.barrier()

        dist.destroy_process_group()
        sys.exit(0)

    def _train_for_several_steps(
        self,
        model: nn.Module,
        num_steps: int,
        autocast: bool,
        lr: float = 0.01,
        fsdp_cpu_offload: Optional[CPUOffload] = None,
        norm_type: Optional[Union[float, int]] = None,
        save_model: bool = False,
        mixed_precision: Optional[MixedPrecision] = None,
        enable_sharded_grad_scaler: bool = False,
        use_pure_fp16: bool = False,
    ):
        cpu_offload_params = fsdp_cpu_offload and fsdp_cpu_offload.offload_params

        model_device = next(model.parameters()).device
        sharded_grad_scaler = ShardedGradScaler(enabled=enable_sharded_grad_scaler)
        # use SGD with momentum instead of Adam, since Adam is scale invariant
        # and this makes it bad for tests
        optim = torch.optim.SGD(model.parameters(), lr=lr, momentum=0.9)
        for _ in range(num_steps):
            optim.zero_grad()
            with torch.cuda.amp.autocast(enabled=autocast):
                # Inputs always cuda regardless of cpu offloading, or model.device
                input = model.module.get_input(torch.device("cuda"))
                if use_pure_fp16 or (mixed_precision and not isinstance(model, FSDP)):
                    if isinstance(input, torch.Tensor):
                        input = input.half()
                    else:
                        input = tuple(x.half() for x in input)
                output = model(*input)
                # Post-forward, if CPU offloading model param should be on CPU.
                if cpu_offload_params and isinstance(model, FSDP):
                    for p in model.parameters():
                        # Params should always be on CPU, even if
                        # p._is_sharded=False
                        self.assertEqual(p.device, torch.device("cpu"))

                loss = model.module.get_loss(input, output).to(model_device)
            loss = sharded_grad_scaler.scale(loss)

            if not mixed_precision and not use_pure_fp16:
                assert (
                    loss.dtype == torch.float32
                ), "loss data type should be float32, as the original \
                    parameter data type is float32."
            else:
                if use_pure_fp16:
                    self.assertEqual(loss.dtype, torch.float16)
                # FSDP loss is fp16, DDP AMP loss is fp32
                elif isinstance(model, FSDP):
                    self.assertEqual(loss.dtype, mixed_precision.param_dtype)
                else:
                    self.assertEqual(loss.dtype, torch.float32)
            model.module.run_backward(loss)
            if norm_type is not None:
                max_norm = 0.3
                if isinstance(model, FSDP):
                    model.clip_grad_norm_(max_norm, norm_type)
                    total_norm_after_clip = _collect_total_grad_norm_fsdp(
                        model, norm_type, self.rank
                    )
                else:
                    torch.nn.utils.clip_grad_norm_(model.parameters(), max_norm, norm_type)
                    total_norm_after_clip = _collect_total_grad_norm_local(
                        model, norm_type
                    )
                self.assertTrue(total_norm_after_clip <= max_norm)
            # Post-backward, if CPU offloading model params should be on CPU.
            if cpu_offload_params and isinstance(model, FSDP):
                for p in model.parameters():
                    # Params should always be on CPU, even if
                    # p._is_sharded=False
                    self.assertEqual(p.device, torch.device("cpu"))
            # Unscale the gradients and step
            sharded_grad_scaler.step(optim)
            # Update the scale factor
            sharded_grad_scaler.update()
            # if save_model, simulate save + load.
            if save_model:
                state_dict = {k: v.clone() for k, v in model.state_dict().items()}
                # Zero params, if save/load state_dict did not work properly, this
                # would break the parity test with DDP.
                _zero_model(model)
                model.load_state_dict(state_dict)

        if isinstance(model, FSDP):
            model._assert_state(TrainingState_.IDLE)
        return loss.detach()

    def _test_fsdp_parity(
        self,
        model_class: Type[FSDPTestModel],
        fsdp_init_mode: FSDPInitMode,
        cuda_init_mode: CUDAInitMode,
        ref_init_fn: Optional[Callable] = None,
        num_iters: int = 2,
        save_model: bool = True,
        cpu_offload: CPUOffload = CPUOffload(),
        backward_prefetch: Optional[BackwardPrefetch] = None,
        forward_prefetch: bool = False,
        sharding_strategy: Optional[ShardingStrategy] = None,
        mixed_precision: Optional[MixedPrecision] = None,
        enable_sharded_grad_scaler: bool = False,
        use_pure_fp16: bool = False,
        norm_type: Optional[Union[float, int]] = None,
        init_kwargs: Optional[Dict[str, Any]] = None,
        **fsdp_kwargs,
    ):
        """
        Tests FSDP training against a reference, which defaults to DDP but
        may be customized with ``ref_init_fn``.

        Args:
            model_class (Type[FSDPTestModel]): A model class that inherits from
                ``FSDPTestModel``, which defines the expected interface.
            fsdp_init_mode (FSDPInitMode): The mode to initialize the
                FSDP-wrapped model. This should not be ``NO_FSDP``.
            ref_init_fn (Optional[Callable]): A callable to invoke that wraps a
                non-wrapped model to construct the reference model, where this
                wrapper should provide data parallel semantics. If ``None``,
                then the callable defaults to the DDP constructor.
        """
        assert fsdp_init_mode != FSDPInitMode.NO_FSDP, "Expects an FSDP init mode that wraps with FSDP"
        if init_kwargs is None:
            init_kwargs = {}
        lr = 1e-2
        rank = self.process_group.rank()
        # Establish reference behavior with DDP
        model = model_class.init(
            self.process_group,
            FSDPInitMode.NO_FSDP,
            CUDAInitMode.CUDA_BEFORE,
            deterministic=True,
            **init_kwargs,
        )
        if ref_init_fn is None:
            ref_model = DDP(model, device_ids=[rank], output_device=rank)
        else:
            ref_model = ref_init_fn(model)
        if use_pure_fp16:
            ref_model = ref_model.half()
        ref_loss = self._train_for_several_steps(
            ref_model,
            num_iters,
            autocast=mixed_precision is not None,
            lr=lr,
            fsdp_cpu_offload=cpu_offload,
            mixed_precision=mixed_precision,
            norm_type=norm_type,
            enable_sharded_grad_scaler=enable_sharded_grad_scaler,
            use_pure_fp16=use_pure_fp16,
        )
        ddp_params = list(ref_model.parameters())
        # Check against FSDP behavior
        fsdp_kwargs.update(
            {
                "cpu_offload": cpu_offload,
                "backward_prefetch": backward_prefetch,
                "forward_prefetch": forward_prefetch,
                "sharding_strategy": sharding_strategy,
                "mixed_precision": mixed_precision,
            }
        )
        try:
            fsdp_model = model_class.init(
                self.process_group,
                fsdp_init_mode,
                cuda_init_mode,
                fsdp_kwargs,
                deterministic=True,
                **init_kwargs,
            )
        except Exception as e:
            raise ValueError(f"Initializing {model_class} raised error {str(e)}")
        if not isinstance(fsdp_model, FSDP):
            # Enforce that we wrap with top-level FSDP since we are comparing
            # assuming a data parallel reference and some test models may not
            # do so in their `init()` method
            fsdp_model = FSDP(fsdp_model, self.process_group, **fsdp_kwargs)
        if use_pure_fp16:
            # Change the model parameter dtype after FSDP initialization
            fsdp_model = fsdp_model.half()
        if cuda_init_mode == CUDAInitMode.CUDA_AFTER:
            fsdp_model = fsdp_model.cuda()
        offload_params = cpu_offload is not None and cpu_offload.offload_params
        # Offloading parameters with `CUDA_AFTER` should raise an error during
        # lazy initialization due to the parameter devices not being CPU;
        # otherwise, all parameter devices should be CPU
        expects_device_error = offload_params and cuda_init_mode == CUDAInitMode.CUDA_AFTER
        expects_cpu_device = offload_params and cuda_init_mode != CUDAInitMode.CUDA_AFTER
        if expects_cpu_device:
            cpu_device = torch.device("cpu")
            for param in fsdp_model.parameters():
                self.assertEqual(param.device, cpu_device)
        context = (
            self.assertRaisesRegex(AssertionError, "Expected param to be on CPU")
            if expects_device_error else suppress()
        )
        with context:
            fsdp_loss = self._train_for_several_steps(
                fsdp_model,
                num_iters,
                autocast=False,
                lr=lr,
                fsdp_cpu_offload=cpu_offload,
                save_model=save_model,
                mixed_precision=mixed_precision,
                norm_type=norm_type,
                enable_sharded_grad_scaler=enable_sharded_grad_scaler,
                use_pure_fp16=use_pure_fp16,
            )
        # No need to check for parameter and loss parity if expecting an error
        if expects_device_error:
            return
        # Check parameter devices are CPU if offloading to CPU before calling
        # `get_full_params()`, which will cast the parameters to FP32
        if offload_params:
            for param in fsdp_model.parameters():
                self.assertEqual(param.device, cpu_device)
            fsdp_loss = fsdp_loss.cuda()
        fsdp_unsharded_params = get_full_params(fsdp_model)
        torch.testing.assert_allclose(ref_loss, fsdp_loss)
        # Do not check for parameter parity if using mixed precision since (1)
        # the DDP parameters are in FP16 (from `half()`) while the FSDP
        # parameters are in FP32 (from `summon_full_params()`) and (2) DDP runs
        # the optimizer in FP16 while FSDP runs it in FP32
        if mixed_precision is not None:
            self.assertEqual(
                ddp_params,
                fsdp_unsharded_params,
                exact_device=True,
                msg="FSDP did not match DDP",
            )

<<<<<<< HEAD
    @staticmethod
    def _get_wrapped_model(
        group, cuda_first=False, ignore_modules=False, config=None, **model_kwargs,
    ) -> FullyShardedDataParallel:
        if config is None:
            config = {}
        move_to_cuda = not (
            "cpu_offload" in config and config["cpu_offload"].offload_params
        )
        transformer = TransformerWithSharedParams(group, **model_kwargs)
        if cuda_first and move_to_cuda:
            transformer = transformer.cuda()
        if ignore_modules:
            assert "ignored_modules" not in config, \
                "Do not pass in `ignored_modules` via `config`"
            config["ignored_modules"] = transformer.get_ignored_modules()
        model = FullyShardedDataParallel(transformer, group, **config)
        if not cuda_first and move_to_cuda:
            model = model.cuda()
        return model

    @staticmethod
    def _get_nonwrapped_model(group, **model_kwargs) -> torch.nn.Module:
        """Returns the non-wrapped model that is wrapped in
        :meth:`_get_wrapped_model`. The model used in these two methods should
        be kept in sync for tests that use both for parity comparisons."""
        return TransformerWithSharedParams(group, **model_kwargs).cuda()

=======
>>>>>>> e6bf4d3c

class SkipModule(nn.Module):
    def __init__(self):
        super().__init__()
        self.lin = nn.Linear(10, 10, bias=False)

    def forward(self, x):
        return self.lin(x)


class NestedLinear(nn.Module):
    def __init__(self, fsdp_wrap):
        super().__init__()
        if fsdp_wrap:
            self.nested_linear = wrap(nn.Linear(10, 10, bias=False).cuda())
        else:
            self.nested_linear = nn.Linear(10, 10, bias=False).cuda()

    def forward(self, x):
        return self.nested_linear(x)


class SkipModel(nn.Module):
    def __init__(self, double_nest):
        super().__init__()
        self.linear = nn.Linear(10, 10, bias=False).cuda()
        self.linear_skip = SkipModule().cuda()
        self.nested_linear = wrap(NestedLinear(fsdp_wrap=double_nest))

    def forward(self, x):
        x = self.linear(x)
        x = self.linear_skip(x)
        x = self.nested_linear(x)
        return x


def _collect_total_grad_norm_fsdp(model, norm_type, rank):
    total_norm = _collect_total_grad_norm_local(model, norm_type)
    op = torch.distributed.ReduceOp.SUM
    if norm_type == inf:
        op = torch.distributed.ReduceOp.MAX
        norm_type = 1.0
    return_norm = torch.tensor(total_norm ** norm_type, device=rank)
    dist.all_reduce(return_norm, op=op)
    return return_norm ** (1.0 / norm_type)


def _collect_total_grad_norm_local(model, norm_type):
    if norm_type == inf:
        return max(p.grad.abs().max() for p in model.parameters())
    else:
        total_norm = 0.0
        for p in model.parameters():
            local_norm = torch.linalg.vector_norm(p.grad, norm_type, dtype=torch.float32)
            total_norm += local_norm ** norm_type
        return total_norm ** (1.0 / norm_type)<|MERGE_RESOLUTION|>--- conflicted
+++ resolved
@@ -1024,37 +1024,6 @@
                 msg="FSDP did not match DDP",
             )
 
-<<<<<<< HEAD
-    @staticmethod
-    def _get_wrapped_model(
-        group, cuda_first=False, ignore_modules=False, config=None, **model_kwargs,
-    ) -> FullyShardedDataParallel:
-        if config is None:
-            config = {}
-        move_to_cuda = not (
-            "cpu_offload" in config and config["cpu_offload"].offload_params
-        )
-        transformer = TransformerWithSharedParams(group, **model_kwargs)
-        if cuda_first and move_to_cuda:
-            transformer = transformer.cuda()
-        if ignore_modules:
-            assert "ignored_modules" not in config, \
-                "Do not pass in `ignored_modules` via `config`"
-            config["ignored_modules"] = transformer.get_ignored_modules()
-        model = FullyShardedDataParallel(transformer, group, **config)
-        if not cuda_first and move_to_cuda:
-            model = model.cuda()
-        return model
-
-    @staticmethod
-    def _get_nonwrapped_model(group, **model_kwargs) -> torch.nn.Module:
-        """Returns the non-wrapped model that is wrapped in
-        :meth:`_get_wrapped_model`. The model used in these two methods should
-        be kept in sync for tests that use both for parity comparisons."""
-        return TransformerWithSharedParams(group, **model_kwargs).cuda()
-
-=======
->>>>>>> e6bf4d3c
 
 class SkipModule(nn.Module):
     def __init__(self):
