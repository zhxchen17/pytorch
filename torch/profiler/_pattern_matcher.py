from collections import deque
import os
import re
from typing import Dict, List, Set

import torch
from torch.profiler import profile
import torch.utils.benchmark as benchmark
from torch.profiler._utils import index_of_first_match
from torch._C._autograd import (_ProfilerEvent, _ExtraFields_TorchOp,
                                _ExtraFields_Backend, _ExtraFields_Allocation,
                                _ExtraFields_PyCCall, _ExtraFields_PyCall,
                                _EventType)


class Pattern:
    '''
    Base class for all patterns, subclass this class and implement match()
    to define custom patterns.

    In subclass, define description and skip property.
    '''

    def __init__(self, prof: profile, should_benchmark: bool = False):
        self.prof = prof
        self.should_benchmark = should_benchmark
        self.name = "Please specify a name for pattern"
        self.description = "Please specify a description for pattern"
        assert prof.profiler is not None and prof.profiler.kineto_results is not None
        self.event_tree = prof.profiler.kineto_results.experimental_event_tree(
        )
        self.tid_root: Dict[int, List[_ProfilerEvent]] = {}
        for event in self.event_tree:
            self.tid_root.setdefault(event.start_tid, []).append(event)

    @property
    def skip(self):
        return False

    def report(self, event: _ProfilerEvent):
        msg = f"{self.description}\n{source_code_location(event)}"
        return msg

    def eventTreeTraversal(self):
        '''
        Standard DFS traversal of the event tree.
        Override this method to customize the traversal order.
        '''
        stack = deque(self.event_tree)
        while stack:
            curr_event = stack.pop()
            yield curr_event
            for child_event in curr_event.children:
                stack.append(child_event)

    def summary(self, events: List[_ProfilerEvent]):
        default_summary = f"{self.name}: {len(events)} events matched."
        if self.should_benchmark:
            summary = self.benchmark_summary(events)
            # If benchmark summary is not empty, use it.
            return summary if summary else default_summary
        return default_summary

    def benchmark_summary(self, events: List[_ProfilerEvent]):
        return ""

    def match(self, event: _ProfilerEvent):
        '''
        Return True if the event matches the pattern.
        This method should be overriden in subclass.
        '''
        raise NotImplementedError

    def matched_events(self):
        if self.skip:
            return []
        matched_events = []
        for event in self.eventTreeTraversal():
            if self.match(event):
                matched_events.append(event)
        return matched_events

    def root_of(self, event: _ProfilerEvent):
        while event.parent:
            event = event.parent
        return event

    def siblings_of(self, event: _ProfilerEvent):
        if event.parent:
            children = event.parent.children
        else:
            children = self.tid_root[event.start_tid]
        index = children.index(event)
        return children[:index], children[index + 1:]

    def next_of(self, event: _ProfilerEvent):
        _, next_events = self.siblings_of(event)
        return next_events[0] if next_events else None

    def prev_of(self, event: _ProfilerEvent):
        prev_events, _ = self.siblings_of(event)
        return prev_events[-1] if prev_events else None


# Patterns


class NamePattern(Pattern):

    def __init__(self, prof: profile, name: str, should_benchmark: bool = False):
        super().__init__(prof, should_benchmark)
        self.description = f"Matched Name Event: {name}"
        self.name = name

    def match(self, event: _ProfilerEvent):
        return re.search(self.name, event.name()) is not None


class ExtraCUDACopyPattern(Pattern):
    '''
    This pattern identifies if we creates a constant tensor on CPU and immediately moves it to GPU.
    example: torch.zeros((100, 100)).to("cuda")

    Pattern:
    build-in method                 |build-in method
        ...                         |    aten::to
            aten::fill_/aten::zero_ |        aten::_to_copy

    Algorithm:
    We start at node aten::to, go parent events' previous events,
    and check if we have a aten::fill_/aten::zero_ as we keep going down the tree.
    We always select the last child in the children list when we go down the tree.
    If at any step we failed, it is not a match.
    '''

    def __init__(self, prof: profile, should_benchmark: bool = False):
        super().__init__(prof, should_benchmark)
        self.name = "Extra CUDA Copy Pattern"
        self.description = "Filled a CPU tensor and immediately moved it to GPU. Please initalize it on GPU."
        self.init_ops = {
            "aten::fill_", "aten::zero_", "aten::normal_", "aten::uniform_"
        }

    @property
    def skip(self):
        return not self.prof.with_stack or not self.prof.record_shapes

    def match(self, event):
        # TODO: We should also check tensor identities
        if event.name() != "aten::to":
            return False
        # Up one level
        event = event.parent
        if event is None:
            return False
        # Check if we have a aten::fill_ in previous leaf
        event = self.prev_of(event)
        if event is None:
            return False
        while event.children:
            event = event.children[-1]
            # aten::zero_ is a special optimzation case where fill_ is not called
            if event.name() in self.init_ops:
                return True
        return event.name() in self.init_ops
        # TODO: Check if tensor is reused

    def benchmark(self, events: List[_ProfilerEvent]):
        shapes_factor_map = {input_shapes(event)[0]: 0.0 for event in events}
        for shape in shapes_factor_map:
            to_timer = benchmark.Timer(stmt='torch.ones(shape).to("cuda")',
                                       globals={'shape': shape})
            de_timer = benchmark.Timer(stmt='torch.ones(shape, device="cuda")',
                                       globals={'shape': shape})
            to_time = to_timer.timeit(10).mean
            de_time = de_timer.timeit(10).mean
            shapes_factor_map[shape] = de_time / to_time
        return shapes_factor_map

    def benchmark_summary(self, events: List[_ProfilerEvent]):
        shapes_factor_map = self.benchmark(events)
        original_time = sum(event.duration_time_ns for event in events) / 1e3
        new_time = sum(
            shapes_factor_map[input_shapes(event)[0]] * event.duration_time_ns
            for event in events) / 1e3
        return (
            f"{self.name}: {len(events)} events matched. "
            f"Total Estimated Speedup: {original_time - new_time}us ({original_time/new_time}X)"
        )


class ForLoopIndexingPattern(Pattern):
    '''
    This pattern identifies if we use a for loop to index a tensor that
    can be vectorized.
    example:
    tensor = torch.empty((100, 100))
    for i in range(100):
        tensor[i] = i

    Pattern:
    aten::select | ... | aten::select | ... (Repeat)

    Algorithm:
    We start at node aten::select, and we check if we can find this alternating patterns.
    We also keep a dictionary to avoid duplicate match in the for loop.
    '''

    def __init__(self, prof: profile, should_benchmark: bool = False):
        super().__init__(prof, should_benchmark)
        self.name = "For Loop Indexing Pattern"
        self.description = "For loop indexing detected. Vectorization recommended."
        self.visited: Set[int] = set()

    def eventTreeTraversal(self):
        '''
        We need to use BFS traversal order to avoid duplicate match.
        '''
        stack = deque(self.event_tree)
        while stack:
            curr_event = stack.popleft()
            yield curr_event
            for child_event in curr_event.children:
                stack.append(child_event)

    def match(self, event: _ProfilerEvent):
        if event.name() != "aten::select":
            return False
        if event.id in self.visited:
            return False
        repeat_count = 1
        _, next = self.siblings_of(event)
        if len(next) <= 1:
            return False

        # Custom event list matching
        def same_ops(list1, list2):
            if len(list1) != len(list2):
                return False
            for op1, op2 in zip(list1, list2):
                if op1.name() != op2.name():
                    return False
            return True

        # Record the ops between two aten::select
        next_select_idx = index_of_first_match(
            next, lambda e: e.name() == "aten::select")
        if next_select_idx is None:
            return False
        indexing_ops = [event] + next[:next_select_idx]
        next = next[len(indexing_ops) - 1:]
        for i in range(0, len(next), len(indexing_ops)):
            if same_ops(indexing_ops, next[i:i + len(indexing_ops)]):
                repeat_count += 1
                self.visited.add(next[i].id)
            else:
                break
        return repeat_count >= 10


class FP32MatMulPattern(Pattern):

    def __init__(self, prof: profile, should_benchmark: bool = False):
        super().__init__(prof, should_benchmark)
        self.name = "FP32 MatMul Pattern"
        self.description = (
            "You are currently using GPU that supports TF32. "
            "Please enable TF32 by setting 'torch.backends.cuda.matmul.allow_tf32 = True'"
        )

    @property
    def skip(self):
        # Anything less than sm_80 is not Ampere which doesn't support TF32
        has_tf32 = all(
            int(arch[3:]) >= 80 for arch in torch.cuda.get_arch_list())
        return has_tf32 is False or super().skip or not self.prof.record_shapes

    def match(self, event: _ProfilerEvent):
        # If we saw this pattern once, we don't need to match it again
        if event_type(event) != _EventType.TorchOp:
            return False
        assert isinstance(event.extra_fields, _ExtraFields_TorchOp)
        if event.name() == "aten::mm":
            if event.extra_fields.allow_tf32_cublas is False:
                return True
        return False

    def report(self, event: _ProfilerEvent):
        return self.description

    def benchmark(self, events: List[_ProfilerEvent]):
        shapes_factor_map = {input_shapes(event): 0.0 for event in events}
        for shape in shapes_factor_map:
            matrixA = torch.randn(shape[0], device="cuda", dtype=torch.float32)
            matrixB = torch.randn(shape[1], device="cuda", dtype=torch.float32)
            fp32_timer = benchmark.Timer(stmt='torch.mm(matrixA, matrixB)',
                                         globals={
                                             "matrixA": matrixA,
                                             "matrixB": matrixB
                                         })
            tf32_timer = benchmark.Timer(
                stmt='torch.mm(matrixA, matrixB)',
                setup='torch.backends.cuda.matmul.allow_tf32 = True',
                globals={
                    "matrixA": matrixA,
                    "matrixB": matrixB
                })
            torch.backends.cuda.matmul.allow_tf32 = False
            fp32_time = fp32_timer.timeit(10).mean
            tf32_time = tf32_timer.timeit(10).mean
            shapes_factor_map[shape] = tf32_time / fp32_time
        return shapes_factor_map

    def benchmark_summary(self, events: List[_ProfilerEvent]):
        shapes_factor_map = self.benchmark(events)
        original_time = sum(event.duration_time_ns for event in events) / 1e3
        new_time = sum(
            shapes_factor_map[input_shapes(event)] * event.duration_time_ns
            for event in events) / 1e3
        return (
            f"{self.name}: {len(events)} events matched. "
            f"Total Estimated Speedup: {original_time - new_time}us ({original_time/new_time}X)"
        )


class OptimizerSingleTensorPattern(Pattern):
    '''
    This pattern identifies if we are using the single-tensor version of an optimizer.
    example:
    optimizer = torch.optim.SGD(model.parameters(), lr=0.1)
    By adding foreach=True to enable multi-tensor optimizer, we can gain speedup when
    the kernels are relatively small.

    Pattern:
    XXXXX: _single_tenser_<OPTIMIZER_NAME>

    Algorithm:
    String match
    '''

    def __init__(self, prof: profile, should_benchmark: bool = False):
        super().__init__(prof, should_benchmark)
        self.name = "Optimizer Single Tensor Pattern"
<<<<<<< HEAD
        self.optimizers_with_foreach = ["adam", "sgd", "adamw"]
        self.description = (
            "Deteced optimizer running with single tensor implementation. "
            "Please enable multi tensor implementation by passing 'foreach=True' into optimizer."
        )
=======
        self.optimizers_with_foreach = [
            "adam", "sgd", "adamw"
        ]
        self.description = (
            "Deteced optimizer running with single tensor implementation. "
            "Please enable multi tensor implementation by passing 'foreach=True' into optimizer.")
>>>>>>> 6ab1fe19

    def match(self, event: _ProfilerEvent):
        for optimizer in self.optimizers_with_foreach:
            if event.name().endswith(f"_single_tensor_{optimizer}"):
                return True
        return False

<<<<<<< HEAD

class SynchronizedDataLoaderPattern(Pattern):
    '''
    This pattern identifies if we are using num_workers=0 in DataLoader.
    example:
    torch.utils.data.DataLoader(dataset, batch_size=batch_size)
    Add num_workers=N to the arguments. N depends on system configuration.

    Pattern:
    dataloader.py(...): __iter__
        dataloader.py(...): _get_iterator
            NOT dataloader.py(...): check_worker_number_rationality

    Algorithm:
    If we don't see check_worker_number_rationality call in the dataloader __iter__,
    It is not an asynchronous dataloader.

    '''

    def __init__(self, prof: profile, should_benchmark: bool = False):
        super().__init__(prof, should_benchmark)
        self.name = "Synchronized DataLoader Pattern"
        self.description = (
            "Detected DataLoader running with synchronized implementation. "
            "Please enable asynchronous dataloading by setting num_workers > 0 when initializing DataLoader."
        )
        # We precompile the regex to avoid recompiling it every time we match
        # The four back slashes are to escape windows path separator
        seperator = "\\\\" if os.sep == "\\" else os.sep
        self.iter_regex = re.compile(
            r"torch/utils/data/dataloader.py\([0-9]+\): __iter__$"
            .replace("/", seperator))
        self.get_iterator_regex = re.compile(
            r"torch/utils/data/dataloader.py\([0-9]+\): _get_iterator$"
            .replace("/", seperator))
        self.check_worker_regex = re.compile(
            r"torch/utils/data/dataloader.py\([0-9]+\): check_worker_number_rationality$"
            .replace("/", seperator))

    def match(self, event: _ProfilerEvent):
        if not re.search(self.iter_regex, event.name()):
            return False
        if not event.children:
            return False
        event = event.children[0]
        if not re.search(self.get_iterator_regex, event.name()):
            return False
        if not event.children:
            return False
        event = event.children[0]
        return not bool(re.search(self.check_worker_regex, event.name()))

=======
>>>>>>> 6ab1fe19

def source_code_location(event: _ProfilerEvent):
    while event:
        if event_type(event) == _EventType.PyCall or event_type(
                event) == _EventType.PyCCall:
            assert isinstance(event.extra_fields,
                              _ExtraFields_PyCall) or isinstance(
                                  event.extra_fields, _ExtraFields_PyCCall)
            if not event.extra_fields.caller.file_name.startswith("torch/"):
                return f"{event.extra_fields.caller.file_name}:{event.extra_fields.caller.line_number}"
        event = event.parent
    return "No source code location found"


def input_shapes(event: _ProfilerEvent):
    assert isinstance(event.extra_fields, _ExtraFields_TorchOp)
    return tuple([tuple(shape) for shape in event.extra_fields.inputs.shapes])


def report_all_anti_patterns(prof, should_benchmark: bool = False):
    anti_patterns = [
        ExtraCUDACopyPattern(prof, should_benchmark),
        ForLoopIndexingPattern(prof, should_benchmark),
        FP32MatMulPattern(prof, should_benchmark),
<<<<<<< HEAD
        OptimizerSingleTensorPattern(prof, should_benchmark),
        SynchronizedDataLoaderPattern(prof, should_benchmark)
=======
        OptimizerSingleTensorPattern(prof, should_benchmark)
>>>>>>> 6ab1fe19
    ]
    reported = set()
    summaries = []
    message_list = [f"{'-'*40}TorchTidy Report{'-'*40}"]
    message_list.append("Matched Events:")
    for anti_pattern in anti_patterns:
        matched_events = anti_pattern.matched_events()
        if not matched_events:
            continue
        summaries.append(anti_pattern.summary(matched_events))
        for event in matched_events:
            report_msg = anti_pattern.report(event)
            if report_msg not in reported:
                message_list.append(report_msg)
                reported.add(report_msg)
    message_list.append("Summary:")
    message_list += summaries
    message_list.append(f"{'-'*40}TorchTidy Report{'-'*40}")
    print("\n".join(message_list))


def event_type(event: _ProfilerEvent):
    if isinstance(event.extra_fields, _ExtraFields_TorchOp):
        return _EventType.TorchOp
    elif isinstance(event.extra_fields, _ExtraFields_Backend):
        return _EventType.Backend
    elif isinstance(event.extra_fields, _ExtraFields_Allocation):
        return _EventType.Allocation
    elif isinstance(event.extra_fields, _ExtraFields_PyCall):
        return _EventType.PyCall
    elif isinstance(event.extra_fields, _ExtraFields_PyCCall):
        return _EventType.PyCCall
    else:
        raise Exception("Unknown event type")<|MERGE_RESOLUTION|>--- conflicted
+++ resolved
@@ -341,20 +341,11 @@
     def __init__(self, prof: profile, should_benchmark: bool = False):
         super().__init__(prof, should_benchmark)
         self.name = "Optimizer Single Tensor Pattern"
-<<<<<<< HEAD
         self.optimizers_with_foreach = ["adam", "sgd", "adamw"]
         self.description = (
             "Deteced optimizer running with single tensor implementation. "
             "Please enable multi tensor implementation by passing 'foreach=True' into optimizer."
         )
-=======
-        self.optimizers_with_foreach = [
-            "adam", "sgd", "adamw"
-        ]
-        self.description = (
-            "Deteced optimizer running with single tensor implementation. "
-            "Please enable multi tensor implementation by passing 'foreach=True' into optimizer.")
->>>>>>> 6ab1fe19
 
     def match(self, event: _ProfilerEvent):
         for optimizer in self.optimizers_with_foreach:
@@ -362,7 +353,6 @@
                 return True
         return False
 
-<<<<<<< HEAD
 
 class SynchronizedDataLoaderPattern(Pattern):
     '''
@@ -389,34 +379,23 @@
             "Detected DataLoader running with synchronized implementation. "
             "Please enable asynchronous dataloading by setting num_workers > 0 when initializing DataLoader."
         )
-        # We precompile the regex to avoid recompiling it every time we match
-        # The four back slashes are to escape windows path separator
-        seperator = "\\\\" if os.sep == "\\" else os.sep
-        self.iter_regex = re.compile(
-            r"torch/utils/data/dataloader.py\([0-9]+\): __iter__$"
-            .replace("/", seperator))
-        self.get_iterator_regex = re.compile(
-            r"torch/utils/data/dataloader.py\([0-9]+\): _get_iterator$"
-            .replace("/", seperator))
-        self.check_worker_regex = re.compile(
-            r"torch/utils/data/dataloader.py\([0-9]+\): check_worker_number_rationality$"
-            .replace("/", seperator))
-
-    def match(self, event: _ProfilerEvent):
-        if not re.search(self.iter_regex, event.name()):
+
+    def match(self, event: _ProfilerEvent):
+        def is_dataloader_function(name: str, function_name: str):
+            return name.startswith(os.path.join("torch", "utils", "data", "dataloader.py")) and name.endswith(function_name)
+        if not is_dataloader_function(event.name(), "__iter__"):
             return False
         if not event.children:
             return False
         event = event.children[0]
-        if not re.search(self.get_iterator_regex, event.name()):
+        if not is_dataloader_function(event.name(), "_get_iterator"):
             return False
         if not event.children:
             return False
         event = event.children[0]
-        return not bool(re.search(self.check_worker_regex, event.name()))
-
-=======
->>>>>>> 6ab1fe19
+        return not is_dataloader_function(event.name(), "check_worker_number_rationality")
+        # TODO: We should also check if the loader is bottleneck.
+
 
 def source_code_location(event: _ProfilerEvent):
     while event:
@@ -425,7 +404,7 @@
             assert isinstance(event.extra_fields,
                               _ExtraFields_PyCall) or isinstance(
                                   event.extra_fields, _ExtraFields_PyCCall)
-            if not event.extra_fields.caller.file_name.startswith("torch/"):
+            if not event.extra_fields.caller.file_name.startswith("torch" + os.sep):
                 return f"{event.extra_fields.caller.file_name}:{event.extra_fields.caller.line_number}"
         event = event.parent
     return "No source code location found"
@@ -441,12 +420,8 @@
         ExtraCUDACopyPattern(prof, should_benchmark),
         ForLoopIndexingPattern(prof, should_benchmark),
         FP32MatMulPattern(prof, should_benchmark),
-<<<<<<< HEAD
         OptimizerSingleTensorPattern(prof, should_benchmark),
         SynchronizedDataLoaderPattern(prof, should_benchmark)
-=======
-        OptimizerSingleTensorPattern(prof, should_benchmark)
->>>>>>> 6ab1fe19
     ]
     reported = set()
     summaries = []
