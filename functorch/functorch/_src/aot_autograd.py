from contextlib import contextmanager, nullcontext
import torch
import torch.nn as nn
from torch import Tensor
from functorch import make_fx
from torch.fx import immutable_collections
from torch._subclasses import FakeTensorMode
import torch.utils._pytree as pytree
import torch.utils.dlpack
from torch.nn.utils import _stateless
from functorch._C import CompileCache
from functorch.experimental import functionalize
from . import config
from .decompositions import register_decomposition
from .partitioners import default_partition
from .named_members_polyfill import _named_parameters, _named_buffers
from typing import Callable, List, Dict, Any, Tuple, Optional
from functools import wraps

try:
    from torchdynamo import disable as disable_torchdynamo
except ImportError:
    def disable_torchdynamo(x):
        return x

pytree._register_pytree_node(
    immutable_collections.immutable_list,
    lambda x: (list(x), None),
    lambda x, c: immutable_collections.immutable_list(x),
)
pytree._register_pytree_node(
    immutable_collections.immutable_dict,
    lambda x: (list(x.values()), list(x.keys())),
    lambda x, c: immutable_collections.immutable_dict(
        {key: value for key, value in zip(c, x)}
    ),
)

# TODO - move this to PyTorch core. This overrides the pytree implementation for
# dict to maintain parity with Deepmind pytree.
Context = Any


def _dict_flatten(d: Dict[Any, Any]) -> Tuple[List[Any], Context]:
    keys = sorted(d.keys())
    values = [d[key] for key in keys]
    return values, keys


def _dict_unflatten(values: List[Any], context: Context) -> Dict[Any, Any]:
    return {key: value for key, value in zip(context, values)}


pytree._register_pytree_node(dict, _dict_flatten, _dict_unflatten)

aten = torch.ops.aten


@contextmanager
def preserve_rng_state():
    rng_state = torch.clone(torch.random.get_rng_state())
    if torch.cuda.is_available():
        cuda_rng_state = torch.clone(torch.cuda.get_rng_state())
    try:
        yield
    finally:
        torch.random.set_rng_state(rng_state)
        if torch.cuda.is_available():
            torch.cuda.set_rng_state(cuda_rng_state)


def create_joint_forward_backward(fn):
    def joint_forward_backward(
        primals: List[Any], tangents: List[Any]
    ) -> Tuple[List[Any], List[Any]]:
        # Call the forward pass
        outs = fn(*primals)
        # Get the inputs that need gradients
        grad_primals = []
        inputs_needs_grads = []
        for p in primals:
            is_grad_tensor = isinstance(p, Tensor) and p.requires_grad
            inputs_needs_grads.append(is_grad_tensor)
            if is_grad_tensor:
                grad_primals.append(p)

        # Get the outputs that need gradients
        assert len(tangents) == len(outs)
        needed_outs = []
        needed_tangents = []
        for out, tangent in zip(outs, tangents):
            if isinstance(out, Tensor) and out.requires_grad:
                needed_outs.append(out)
                needed_tangents.append(tangent)
        backward_out = []
        # Call the backwards pass
        if grad_primals:
            backward_out = torch.autograd.grad(
                needed_outs,
                grad_primals,
                grad_outputs=needed_tangents,
                allow_unused=True,
            )
        backward_out_iter = iter(backward_out)
        return outs, [
            next(backward_out_iter) if i else None for i in inputs_needs_grads
        ]

    return joint_forward_backward


def normalize_as_list(x):
    if isinstance(x, tuple):
        return list(x)
    elif isinstance(x, list):
        return x
    return [x]


aot_autograd_decompositions = {}


@register_decomposition(aten._reshape_alias, aot_autograd_decompositions)
def _reshape_alias(x, shape, strides):
    return aten.view(x, shape)


@register_decomposition(aten.new_zeros, aot_autograd_decompositions)
def new_zeros(inp, size, dtype=None, layout=None, device=None, pin_memory=None):
    return torch.zeros(size, dtype=inp.dtype, device=inp.device)


@register_decomposition(aten.new_full, aot_autograd_decompositions)
def new_full(inp, size, value, dtype=None, layout=None, device=None, pin_memory=None):
    return torch.full(size, value, dtype=inp.dtype, device=inp.device)


graph_being_compiled: str = None
nth_graph: int = 0
model_name: str = "model"


def set_model_name(name):
    global model_name
    model_name = name


def get_graph_being_compiled() -> str:
    """
    Returns the name of the graph being compiled.
    """
    global model_name, graph_being_compiled, nth_graph
    return f"{model_name}_{graph_being_compiled}_{nth_graph}"


@contextmanager
def track_graph_compiling(graph_name, increment_index=False):
    global graph_being_compiled
    graph_being_compiled = graph_name
    yield
    if increment_index:
        global nth_graph
        nth_graph += 1
    graph_being_compiled = None


def create_aot_autograd_function(
    flat_fn, fw_compiler, bw_compiler, partition_fn, decompositions, grad_state
):
    """
    Traces the forward and backward graphs of the attr:`flat_fn` to generate a
    joint graph. The joint graph is an Fx graph with Aten ops. Please refer to
    the tracing mechanism to understand the graph capturing details.

    The joint graph is then passed through attr:`partition_fn` to isolate the
    forward and backward portions, which are then respectively compiled via the
    provided attr:`fw_compiler` and attr:`bw_compiler`.

    The resulting compiled forward and backward graphs are then wrapped up in a
    ``torch.autograd.Function`` object.
    """
    if decompositions is None:
        decompositions = {}
    joint_forward_backward = create_joint_forward_backward(flat_fn)

    compiled_fw = None
    compiled_bw = None
    num_outs = None

    class CompiledFunction(torch.autograd.Function):
        @staticmethod
        @disable_torchdynamo
        def forward(ctx, *flat_tensor_args):
            nonlocal compiled_fw, compiled_bw, num_outs
            # Disable the JIT Autocast flag to prevent re-autocasting of jitted graph.
            # TODO - Remove when https://github.com/pytorch/functorch/pull/794 is fixed.
            old_jit_autocast_flag = torch._C._jit_set_autocast_mode(False)
            if compiled_fw is None:
                flat_tensor_args = pytree.tree_map(
                    lambda x: x.detach().requires_grad_(x.requires_grad)
                    if isinstance(x, Tensor) else x, flat_tensor_args
                )
                fake_mode = FakeTensorMode.push() if config.use_fake_tensor else nullcontext()
                with preserve_rng_state(), fake_mode as mode:
                    # Set input tensors that require grad to leaves
                    fake_flat_tensor_args = pytree.tree_map(
                        lambda x: mode.from_tensor(x) if mode else x
                        if isinstance(x, Tensor) else x, flat_tensor_args
                    )
                    with torch.set_grad_enabled(grad_state):
                        out = flat_fn(*fake_flat_tensor_args)
                    out = pytree.tree_map(
                        lambda x: x.detach().contiguous() if isinstance(x, Tensor) else x, out
                    )

                    if isinstance(out, (list, tuple)):
                        num_outs = len(out)
                    else:
                        num_outs = 1

                    joint_inputs = (fake_flat_tensor_args, out)
                    aot_decompositions = {**aot_autograd_decompositions, **decompositions}
                    with torch.set_grad_enabled(grad_state):
                        fx_g = make_fx(joint_forward_backward, aot_decompositions)(
                            *joint_inputs
                        )

                        if config.use_functionalize:
                            # Functionalize the foward backward graph. First create a
                            # fake fn to make functionalize happy
                            def fake_fn(primals, tangents):
                                return fx_g(primals, tangents)
                            fx_g = make_fx(functionalize(fake_fn))(*joint_inputs)
<<<<<<< HEAD
                fw_module, bw_module = partition_fn(fx_g, joint_inputs)
                if config.debug_graphs:
                    print(fw_module.code, bw_module.code)
=======

                with track_graph_compiling("joint"):
                    fw_module, bw_module = partition_fn(fx_g, joint_inputs)
                # print(fw_module.code, bw_module.code)
>>>>>>> 6edfd3b6

                with track_graph_compiling("forward"):
                    compiled_fw = fw_compiler(fw_module, flat_tensor_args)
                fw_outs = normalize_as_list(compiled_fw(*flat_tensor_args))
                if config.debug_partitioner:
                    activation_sizes = 0
                    for out in fw_outs[num_outs:]:
                        if isinstance(out, torch.Tensor):
                            activation_sizes += out.storage().nbytes()
                    print(f"Real Activations Stored(GB): {activation_sizes/1e9}")

                bw_args = fw_outs[num_outs:] + fw_outs[0:num_outs]
                with track_graph_compiling("backward", True):
                    compiled_bw = bw_compiler(bw_module, bw_args)
            else:
                fw_outs = normalize_as_list(compiled_fw(*flat_tensor_args))
            torch._C._jit_set_autocast_mode(old_jit_autocast_flag)
            ctx.save_for_backward(*fw_outs[num_outs:])
            return tuple(fw_outs[0:num_outs])

        @staticmethod
        @disable_torchdynamo
        def backward(ctx, *flat_args):
            # Disable the JIT Autocast flag to prevent re-autocasting of jitted graph.
            # TODO - Remove when https://github.com/pytorch/functorch/pull/794 is fixed.
            old_jit_autocast_flag = torch._C._jit_set_autocast_mode(False)
            contiguous_args = [t.contiguous() for t in flat_args]
            # contiguous_args = [t for t in flat_args]
            out = normalize_as_list(compiled_bw(*ctx.saved_tensors, *contiguous_args))
            torch._C._jit_set_autocast_mode(old_jit_autocast_flag)
            return tuple(out)

    return CompiledFunction


class _CompileCache(CompileCache):
    pass


# using a C++-based pytree reduces the overhead by about 50%
try:
    import tree

    HAS_TREE = True
except ImportError:
    HAS_TREE = False
compile_cache = None


# Inspired by autodidax (thanks!)
class PytreeThunk:
    spec = None
    # These are some kinda dumb microoptimizations that save about 3-4 us of overhead.
    is_simple = (
        None  # if the output spec is a tuple/list, we won't bother unflattening it.
    )
    is_really_simple = None  # if the output spec is a LeafSpec

    def set(self, spec):
        assert self.spec is None or self.spec == spec
        self.spec = spec
        if type(self.spec) in [tuple, list] and all(
            isinstance(i, pytree.LeafSpec) for i in spec.children_specs
        ):
            self.is_simple = True
        if isinstance(self.spec, pytree.LeafSpec):
            self.is_really_simple = True

    def unflatten(self, x):
        if self.is_really_simple:
            return x[0]
        if self.is_simple:
            return x
        return pytree.tree_unflatten(x, self.spec)


def filter_tensor_and_static_args(args, static_argnums):
    """
    Separate out the tensor and static args. Also, for the static args, store
    the hash.
    """
    tensor_args = []
    static_args = []
    static_args_hashed = []
    for idx, arg in enumerate(args):
        if idx not in static_argnums:
            tensor_args.append(arg)
        else:
            static_args.append(arg)
            static_args_hashed.append(arg.__hash__())
    return tensor_args, static_args, static_args_hashed


def rearrange(tensor_args, static_args, static_argnums):
    """
    Generate the args as per the original spec. static_argnums is sorted.
    """
    tensor_index = 0
    static_index = 0
    index = 0
    args = []
    assert len(static_args) == len(static_argnums)
    while tensor_index < len(tensor_args) and static_index < len(static_args):
        if index == static_argnums[static_index]:
            args.append(static_args[static_index])
            static_index += 1
        else:
            args.append(tensor_args[tensor_index])
            tensor_index += 1
        index += 1

    while tensor_index < len(tensor_args):
        args.append(tensor_args[tensor_index])
        tensor_index += 1

    while static_index < len(static_args):
        args.append(static_args[static_index])
        static_index += 1

    return args


KNOWN_TYPES = [torch.Tensor, int, str, float, bool]


def aot_function(
    fn: Callable,
    fw_compiler: Callable,
    bw_compiler: Optional[Callable] = None,
    partition_fn: Callable = default_partition,
    decompositions: Optional[Dict] = None,
    hasher_type: str = "StaticShapeHasher",
    static_argnums: Optional[Tuple[int]] = None,
) -> Callable:
    """
    Traces the forward and backward graph of :attr:`fn` using torch dispatch
    mechanism, and then compiles the generated forward and backward graphs
    through :attr:`fw_compiler` and :attr:`bw_compiler`.

    :func:`aot_function` traces the forward and backward graph ahead of time,
    and generates a joint forward and backward graph.  :attr:`partition_fn` is
    then used to separate out forward and backward graphs. The partitioner
    function can be used to perform optimizations such as recomputation. One can
    set `decompositions` dictionary to decompose the operators into a sequence
    of core or simpler operators supported by the backend compilers.

    :func:`aot_function` uses a compilation cache, based on input tensor
    properties, to detect when there is a need of recompilation. By default, its
    behavior is static, i.e., it recompiles if shape of any input tensor
    changes.

    :attr:`static_argnums` allows user to mark the arguments of the original
    :attr:`fn` as static. This is useful when an argument is a non-tensor, e.g.,
    ``int`` or ``bool``. A change in the actual value of static arg causes
    recompilation.

    .. warning::
        This API is experimental and likely to change.

    Args:
        fn (Callable): A Python function that takes one ore more arguments. Must
            return one or more Tensors.
        fw_compiler (Callable): A Python function that accepts an Fx graph with
            Aten ops and input args, and returns a Callable that semantically is
            equivalent to the input Fx graph.
        bw_compiler (Optional[Callable]): A Python function that accepts an
            Fx graph with Aten ops and input args, and returns a Callable that
            semantically is equivalent to the input Fx graph.  Default: None
            (when None, it defaults to the :attr:`fw_compiler`)
        partition_fn (Callable): A Python function that takes a joint forward
            and backward graph, and partitions it into separate forward and
            backward graphs.
        decompositions (Dict): A dictionary to define the decomposition of
            larger Aten ops into simpler or core Aten ops.
        static_argnums (Optional[Tuple[Int]]): An option tuple of ints to mark
            the arguments of the function as static.

    Returns:
        Returns a ``Callable`` that retains the eager behavior of the original
        :attr:`fn`, but with forward and backward graph compiled via
        :attr:`fw_compile` and :attr:`bw_compile`.

    A simple example usage of :func:`aot_function` is as follows. This example
    will print the forward and backward graphs of the function ``fn``

        >>> fn = lambda x : x.sin().cos()
        >>> def print_compile_fn(fx_module, args):
        >>>     print(fx_module)
        >>>     return fx_module
        >>> aot_fn = aot_function(fn, print_compile_fn)
        >>> x = torch.randn(4, 5, requires_grad=True)
        >>> aot_fn(x)

    The static argnums are used to mark the non-tensor arguments as static. An
    example is as follows where the dropout probability is as argument to the
    original function.

        >>> def fn(input, bias, residual, p: float):
        >>>     a = torch.add(input, bias)
        >>>     b = torch.nn.functional.dropout(a, p, training=True)
        >>>     c = b + residual
        >>>     return c
        >>> aot_fn = aot_function(fn, print_compile_fn, static_argnums=(3,))

    """
    global compile_cache
    if compile_cache is None:
        compile_cache = CompileCache()
    if bw_compiler is None:
        bw_compiler = fw_compiler
    cached_res = None

    fn_id = id(fn)
    fw_compiler_id = id(fw_compiler)
    bw_compiler_id = id(bw_compiler)

    if isinstance(static_argnums, int):
        static_argnums = [static_argnums]
    elif static_argnums is not None and len(static_argnums) == 0:
        static_argnums = None
    elif static_argnums is not None:
        static_argnums = list(static_argnums)
        static_argnums.sort()

    @wraps(fn)
    def returned_function(*args, **kwargs):
        global compile_cache
        nonlocal cached_res

        # Separate out static args if static_argnums is present
        tensor_args = args
        static_args = []
        # TODO - move the hashing part of static_args to C++.
        static_args_hashed = []
        if static_argnums is not None:
            (
                tensor_args,
                static_args,
                static_args_hashed,
            ) = filter_tensor_and_static_args(args, static_argnums)

        # Now flatten the tensor args
        if HAS_TREE:
            flat_tensor_args = tree.flatten((tensor_args, kwargs))
        else:
            flat_tensor_args, _ = pytree.tree_flatten((tensor_args, kwargs))

        # Check if the fn is already compiled
        num_tensor_args = len(flat_tensor_args)
        flat_args_for_cache = flat_tensor_args + static_args_hashed
        cached_res = compile_cache.at(
            fn_id,
            fw_compiler_id,
            bw_compiler_id,
            num_tensor_args,
            hasher_type,
            *flat_args_for_cache,
        )

        # Compile the function and save it in the cache
        if cached_res is None:
            # Save the args_spec for flat_tensor_args to unflatten while tracing
            _, tensor_args_spec = pytree.tree_flatten((tensor_args, kwargs))
            out_spec = PytreeThunk()

            def flat_fn(*flat_tensor_args):
                # The input are flattened tensor args. Prepare the args in the
                # order that original function expects. Add static args as well.
                # They will appear as tensor constants in the traced graph.
                nonlocal out_spec, static_args

                tensor_args, kwargs = pytree.tree_unflatten(
                    flat_tensor_args, tensor_args_spec
                )
                if static_argnums is None:
                    args = tensor_args
                else:
                    args = rearrange(tensor_args, static_args, static_argnums)
                tree_out = fn(*args, **kwargs)
                flat_out, spec = pytree.tree_flatten(tree_out)
                for i in flat_out:
                    is_known_type = False
                    for j in KNOWN_TYPES:
                        if isinstance(i, j):
                            is_known_type = True
                            break
                    if not is_known_type:
                        raise RuntimeError(
                            f"Found {type(i)} in output, which is not a known type. "
                            "If this type holds tensors, you need to register a pytree for it. "
                            "See https://github.com/pytorch/functorch/issues/475 for a brief "
                            "explanation why. If you don't need to register a pytree, please "
                            "leave a comment explaining your use case and we'll make this more "
                            "ergonomic to deal with"
                        )
                out_spec.set(spec)
                return flat_out

            compiled_fn = create_aot_autograd_function(
                flat_fn,
                fw_compiler,
                bw_compiler,
                partition_fn,
                decompositions,
                grad_state=torch.is_grad_enabled(),
            ).apply
            cached_res = (compiled_fn, out_spec)

            # Save the compiled_fn in the cache
            compile_cache.insert(
                fn_id,
                fw_compiler_id,
                bw_compiler_id,
                num_tensor_args,
                hasher_type,
                cached_res,
                *flat_args_for_cache,
            )

        cached_fn, out_spec = cached_res
        out = cached_fn(*flat_tensor_args)
        return out_spec.unflatten(out)

    return returned_function


def num_of_recompilations():
    """
    Returns the numbers of recompilations since the last time cache was cleared.
    This is equivalent to the number of entries in the compilation cache.
    """
    global compile_cache
    if compile_cache is None:
        return 0
    return compile_cache.size()


def clear_compile_cache():
    """
    Clears the compilation cache.
    """
    global compile_cache
    if compile_cache is not None:
        compile_cache.clear()
        compile_cache = None


def aot_module(mod: nn.Module, *args, **kwargs) -> nn.Module:
    """
    Traces the forward and backward graph of :attr:`mod` using torch dispatch
    tracing mechanism. It is wrapper function, that underneath uses
    :func:`aot_function` to perform tracing and compilation.

    :func:`aot_module` lifts the parameters and buffers of ``nn.Module`` as inputs
    to a new callable which is then compiled through :func:`aot_function`.

    .. warning::
        This API is experimental and likely to change.

    Args:
        mod (Callable): A ``nn.Module`` module.
        args : args to be passed to :func:`aot_function`
        kwargs : kwargs to be passed to :func:`aot_function`

    Returns:
        Returns a ``nn.Module`` that retains the eager behavior of the original
        :attr:`mod`, but with forward and backward graph compiled.

    """

    def functional_call(named_params, named_buffers, *args, **kwargs):
        params_and_buffers = {**named_params, **named_buffers}
        return _stateless.functional_call(mod, params_and_buffers, args, kwargs)

    compiled_f = aot_function(functional_call, *args, **kwargs)

    class AOTModule(nn.Module):
        def __init__(self):
            super(AOTModule, self).__init__()
            self.orig_module = mod

        def forward(self, *args, **kwargs):
            return compiled_f(
                dict(_named_parameters(mod, remove_duplicate=False)),
                dict(_named_buffers(mod, remove_duplicate=False)),
                *args,
                **kwargs,
            )

    return AOTModule()


def aot_module_simplified(mod: nn.Module, *top_args, **top_kwargs) -> nn.Module:
    """
    This is the simplified or low overhead version of aot_module. For frontends
    like TorchDynamo, the input functions/modules to AOT are static and have
    unpacked inputs/outputs. This gives us an opportunity to remove the
        (1) pytree overhead to parse inputs/outputs,
        (2) AOT Autograd cache,
        (3) Reading of params/buffers in every forward call

    :func:`aot_module_simplified` removes these overheads.
    """
    #########################################################

    params = {
        **dict(_named_parameters(mod, remove_duplicate=False)),
        **dict(_named_buffers(mod, remove_duplicate=False)),
    }
    params_flat, params_spec = pytree.tree_flatten(params)
    params_flat = tuple(params_flat)
    params_len = len(params_flat)

    def functional_call(*args, **kwargs):
        with _stateless.reparametrize_module(
            mod, pytree.tree_unflatten(args[:params_len], params_spec)
        ):
            out = mod(*args[params_len:], **kwargs)
        if not isinstance(out, (tuple, list)):
            raise RuntimeError(
                "Graph output must be a tuple(). This is so that we can avoid "
                "pytree processing of the ouputs. Please change the module to "
                "have tuple outputs or use aot_module instead."
            )
        return out

    def aot_function_simplified(
        fn: Callable,
        fw_compiler: Callable,
        bw_compiler: Optional[Callable] = None,
        partition_fn: Callable = default_partition,
        decompositions: Optional[Dict] = None,
        hasher_type: str = "StaticShapeHasher",
        static_argnums: Optional[Tuple[int]] = None,
    ) -> Callable:
        assert static_argnums is None
        if bw_compiler is None:
            bw_compiler = fw_compiler
        compiled_fn = create_aot_autograd_function(
            fn,
            fw_compiler,
            bw_compiler,
            partition_fn,
            decompositions,
            grad_state=torch.is_grad_enabled(),
        ).apply

        return compiled_fn

    compiled_f = aot_function_simplified(functional_call, *top_args, **top_kwargs)

    if top_kwargs:
        def forward(*args, **kwargs):
            return compiled_f(
                *params_flat,
                *args,
                **kwargs,
            )
    else:
        def forward(*args):
            return compiled_f(
                *params_flat,
                *args,
            )

    forward.zero_grad = mod.zero_grad
    return forward


compiled_function = aot_function
compiled_module = aot_module<|MERGE_RESOLUTION|>--- conflicted
+++ resolved
@@ -231,16 +231,12 @@
                             def fake_fn(primals, tangents):
                                 return fx_g(primals, tangents)
                             fx_g = make_fx(functionalize(fake_fn))(*joint_inputs)
-<<<<<<< HEAD
-                fw_module, bw_module = partition_fn(fx_g, joint_inputs)
+
+                with track_graph_compiling("joint"):
+                    fw_module, bw_module = partition_fn(fx_g, joint_inputs)
+
                 if config.debug_graphs:
                     print(fw_module.code, bw_module.code)
-=======
-
-                with track_graph_compiling("joint"):
-                    fw_module, bw_module = partition_fn(fx_g, joint_inputs)
-                # print(fw_module.code, bw_module.code)
->>>>>>> 6edfd3b6
 
                 with track_graph_compiling("forward"):
                     compiled_fw = fw_compiler(fw_module, flat_tensor_args)
